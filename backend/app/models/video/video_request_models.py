--- conflicted
+++ resolved
@@ -33,18 +33,6 @@
   These transitions define how one video segment flows into the next.
   """
 
-<<<<<<< HEAD
-    X_FADE = "X_FADE"
-    WIPE = "WIPE"
-    ZOOM = "ZOOM"
-    ZOOM_WARP = "ZOOM_WARP"
-    DIP_TO_BLACK = "DIP_TO_BLACK"
-    CONCATENATE = "CONCATENATE"
-    BLUR = "BLUR"
-    SLIDE = "SLIDE"
-    SLIDE_WARP = "SLIDE_WARP"
-    FLICKER = "FLICKER"
-=======
   X_FADE = "X_FADE"
   WIPE = "WIPE"
   ZOOM = "ZOOM"
@@ -54,7 +42,7 @@
   BLUR = "BLUR"
   SLIDE = "SLIDE"
   SLIDE_WARP = "SLIDE_WARP"
->>>>>>> bfd6302c
+  FLICKER = "FLICKER"
 
 
 class VideoTransitionRequest(BaseModel):
