# Copyright 2025 Google LLC
#
# Licensed under the Apache License, Version 2.0 (the "License");
# you may not use this file except in compliance with the License.
# You may obtain a copy of the License at
#
#     https://www.apache.org/licenses/LICENSE-2.0
#
# Unless required by applicable law or agreed to in writing, software
# distributed under the License is distributed on an "AS IS" BASIS,
# WITHOUT WARRANTIES OR CONDITIONS OF ANY KIND, either express or implied.
# See the License for the specific language governing permissions and
# limitations under the License.

"""
Service that generates transitions for videos.

This module provides a `TransitionsService` class with methods for creating
various video transitions using MoviePy, including crossfade, wipe, zoom,
blur, and warp effects.
"""

import cv2
import numpy as np
from moviepy import editor
from scipy import ndimage

# for warping images:
from skimage.transform import resize


class TransitionsService:
  """
  Service that generates various video transitions between clips.

  This class leverages MoviePy and SciPy to create dynamic visual effects
  like crossfades, wipes, zooms, blurs, and warps.
  """

  def __init__(self):
    """
    Initializes the TransitionsService.

    Currently, this constructor does not require any specific
    initialization arguments.
    """
    pass

<<<<<<< HEAD
    def __init__(self):
        """
        Initializes the TransitionsService.

        Currently, this constructor does not require any specific
        initialization arguments.
        """
        pass

    def crossfade(self, clip1, clip2, transition_duration, speed_curve="sigmoid"):
        """
        Create a crossfade transition between two video clips.

        The first clip fades out while the second clip fades in, with
        adjustable speed curves.

        Args:
            clip1 : VideoFileClip
                The first video clip that will fade out.
            clip2 : VideoFileClip
                The second video clip that will fade in.
            transition_duration : float
                Duration of the transition in seconds.
            speed_curve : str, optional
                The speed curve to use for the transition. Options: 'sigmoid',
                'linear', 'quadratic', 'cubic'. Default is 'sigmoid'.

        Returns:
            CompositeVideoClip
                A new clip with the crossfade transition between the two input
                clips.

        Raises:
            ValueError: If an invalid `speed_curve` is provided.
        """
        # Validate the speed curve.
        valid_curves = ["sigmoid", "linear", "quadratic", "cubic"]
        if speed_curve not in valid_curves:
            raise ValueError(f"Speed curve must be one of {valid_curves}")

        # Calculate the transition start time and total duration.
        transition_start = clip1.duration - transition_duration
        total_duration = clip1.duration + clip2.duration - transition_duration

        # Create a copy of the clips to avoid modifying the originals.
        clip1 = clip1.copy()
        clip2 = clip2.copy()

        # Define the speed curve functions for alpha blending.
        def sigmoid_curve(t):
            return 1 / (1 + np.exp(-10 * (t - 0.5)))

        def linear_curve(t):
            return t

        def quadratic_curve(t):
            return t**2

        def cubic_curve(t):
            return t**3

        curve_functions = {
            "sigmoid": sigmoid_curve,
            "linear": linear_curve,
            "quadratic": quadratic_curve,
            "cubic": cubic_curve,
        }

        curve_func = curve_functions[speed_curve]

        # Set the start time for the second clip to align with the transition.
        clip2 = clip2.set_start(transition_start)

        # Create a custom clip that blends the two input clips frame by frame.
        def make_frame(t):
            if t < transition_start:
                # Before transition, only first clip is visible.
                return clip1.get_frame(t)
            elif t >= clip1.duration:
                # After transition, only second clip is visible.
                return clip2.get_frame(t - transition_start)
            else:
                # During transition, blend frames based on progress and curve.
                frame1 = clip1.get_frame(t)
                frame2 = clip2.get_frame(t - transition_start)
                progress = (t - transition_start) / transition_duration
                # Weight for clip1 (fading out)
                weight = 1.0 - curve_func(progress)
                return weight * frame1 + (1 - weight) * frame2

        # Create the final composite clip with the custom make_frame function.
        final_clip = editor.CompositeVideoClip([clip1, clip2], use_bgclip=True)
        final_clip = final_clip.set_make_frame(make_frame)
        final_clip = final_clip.set_duration(total_duration)
        final_clip = final_clip.set_audio(editor.concatenate_audioclips([clip1.audio, clip2.audio]))

        return final_clip

    def wipe(
        self,
        clip1,
        clip2,
        transition_duration,
        direction="left-to-right"
    ):
        """
        Creates a wipe transition between two video clips.
=======
  def crossfade(self, clip1, clip2, transition_duration, speed_curve="sigmoid"):
    """
    Create a crossfade transition between two video clips.
>>>>>>> bfd6302c

    The first clip fades out while the second clip fades in, with
    adjustable speed curves.

    Args:
        clip1 : VideoFileClip
            The first video clip that will fade out.
        clip2 : VideoFileClip
            The second video clip that will fade in.
        transition_duration : float
            Duration of the transition in seconds.
<<<<<<< HEAD
        direction : str, optional
            The direction of the wipe. Options: 'left-to-right',
            'right-to-left', 'top-to-bottom', 'bottom-to-top'.
            Default is 'left-to-right'.

        Returns:
        --------
        CompositeVideoClip
            A new clip with the wipe transition applied.

        Raises:
            ValueError: If an invalid `direction` is provided.
        """
        # Validate direction parameter.
        valid_directions = [
            "left-to-right",
            "right-to-left",
            "top-to-bottom",
            "bottom-to-top",
        ]
        if direction not in valid_directions:
            raise ValueError(f"Direction must be one of {valid_directions}")

        # Ensure both clips have the same size for seamless transition.
        width, height = clip1.size
        clip2 = clip2.resize(clip1.size)

        # Calculate durations and transition start time.
        clip1_duration = clip1.duration
        clip2_duration = clip2.duration
        transition_start = clip1_duration - transition_duration

        # Set up the second clip to start at the transition point.
        clip2 = clip2.set_start(transition_start)

        # Calculate total duration (clip1 + clip2 - transition overlap).
        total_duration = clip1_duration + clip2_duration - transition_duration

        # Create a custom mask for the first clip's wipe effect.
        def make_mask_frame(t):
            """Create a mask frame at time t (t is in seconds)."""
            if t < transition_start:
                # Before transition, first clip is fully visible (white mask).
                return np.ones((height, width), dtype=np.float32)
            elif t < clip1_duration:
                # During transition, gradually wipe first clip.
                progress = (t - transition_start) / transition_duration
                mask = np.ones((height, width), dtype=np.float32)

                # Adjust mask based on wipe direction.
                if direction == "left-to-right":
                    edge_position = int(width * progress)
                    if edge_position > 0:
                        mask[:, :edge_position] = 0.0  # Hide left part.
                elif direction == "right-to-left":
                    edge_position = int(width * (1 - progress))
                    if edge_position < width:
                        mask[:, edge_position:] = 0.0  # Hide right part.
                elif direction == "top-to-bottom":
                    edge_position = int(height * progress)
                    if edge_position > 0:
                        mask[:edge_position, :] = 0.0  # Hide top part.
                elif direction == "bottom-to-top":
                    edge_position = int(height * (1 - progress))
                    if edge_position < height:
                        mask[edge_position:, :] = 0.0  # Hide bottom part.
                return mask
            else:
                # After first clip ends, mask is fully transparent (black mask).
                return np.zeros((height, width), dtype=np.float32)

        # Create a mask clip using the custom `make_mask_frame` function.
        mask_clip = editor.VideoClip(
            make_frame=make_mask_frame,
            duration=total_duration
        )
        mask_clip.ismask = True  # Mark it as a mask for MoviePy.

        # Apply the mask to the first clip and extend its duration.
        clip1_extended = clip1.set_duration(total_duration)
        clip1_masked = clip1_extended.set_mask(mask_clip)

        # Create the final composite with the second clip as background
        # and the masked first clip on top.
        final_clip = editor.CompositeVideoClip(
            [clip2, clip1_masked],
            size=clip1.size
        )
        final_clip = final_clip.set_duration(total_duration)

        clip2_audio = editor.AudioFileClip(clip2.filename)
        clip1_audio = editor.AudioFileClip(clip1.filename)
        clip1_audio= clip1_audio.subclip(0, transition_start)
        final_clip = final_clip.set_audio(editor.concatenate_audioclips([clip1_audio, clip2_audio]))

        return final_clip

    def zoom(
        self,
        clip1,
        clip2,
        transition_duration=1.0,
        motion_blur=0,
        speed_curve="sigmoid",
    ):
        """
        Create a zoom transition between two video clips.

        The first clip zooms in and fades out, while the second clip zooms
        out and fades in. Optional motion blur can be applied.

        Args:
        -----------
        clip1 : VideoFileClip
            The first video clip (will zoom in and fade out).
        clip2 : VideoFileClip
            The second video clip (will zoom out and fade in).
        transition_duration : float, optional
            Duration of the transition in seconds. Defaults to 1.0.
        motion_blur : int, optional
            Strength of motion blur effect (0 = no blur, higher values =
            more blur). Defaults to 0.
=======
>>>>>>> bfd6302c
        speed_curve : str, optional
            The speed curve to use for the transition. Options: 'sigmoid',
            'linear', 'quadratic', 'cubic'. Default is 'sigmoid'.

    Returns:
        CompositeVideoClip
<<<<<<< HEAD
            The final video with the transition effect.

        Raises:
            ValueError: If an invalid `speed_curve` or `motion_blur` is
                        provided.
        """
        # Validate inputs.
        if speed_curve not in ["sigmoid", "linear", "quadratic", "cubic"]:
            raise ValueError(
                "speed_curve must be one of: 'sigmoid', 'linear', "
                "'quadratic', 'cubic'"
            )
        if motion_blur < 0:
            raise ValueError("motion_blur must be a non-negative value")

        # Define speed curve functions.
        def get_curve_function(curve_type):
            if curve_type == "sigmoid":
                return lambda t: 1 / (1 + np.exp(-10 * (t - 0.5)))
            elif curve_type == "linear":
                return lambda t: t
            elif curve_type == "quadratic":
                return lambda t: t**2
            elif curve_type == "cubic":
                return lambda t: t**3

        curve_func = get_curve_function(speed_curve)

        # Calculate total duration and transition start time.
        total_duration = clip1.duration + clip2.duration - transition_duration
        transition_start = clip1.duration - transition_duration

        # Define the zoom-in effect for the first clip.
        def zoom_in_effect(get_frame, t):
            # Only apply zoom during the transition period.
            if t < transition_start:
                return get_frame(t)

            # Calculate relative position in the transition (0 to 1).
            rel_pos = (t - transition_start) / transition_duration
            zoom_factor = 1 + curve_func(rel_pos)

            frame = get_frame(t)

            # Apply motion blur if needed by blending with previous frames.
            if motion_blur > 0:
                for i in range(1, motion_blur + 1):
                    blur_weight = (motion_blur + 1 - i) / (motion_blur * 10)
                    prev_t = max(0, t - i * 0.01)  # Sample slightly before.
                    prev_frame = get_frame(prev_t)
                    frame = frame * (1 - blur_weight) + prev_frame * blur_weight

            h, w = frame.shape[:2]
            center_x, center_y = w // 2, h // 2

            # Calculate crop dimensions based on zoom factor.
            new_w = int(w / zoom_factor)
            new_h = int(h / zoom_factor)
            new_w = max(new_w, 20)  # Ensure dimensions don't get too small.
            new_h = max(new_h, 20)

            # Crop from center and resize back to original dimensions.
            x1 = center_x - new_w // 2
            y1 = center_y - new_h // 2
            cropped = frame[y1 : y1 + new_h, x1 : x1 + new_w]
            result = resize(cropped, (h, w), preserve_range=True).astype(frame.dtype)

            return result

        # Apply zoom-in effect to clip1.
        clip1_zoomed = clip1.fl(zoom_in_effect)

        # Create fading for clip1 (fade out during transition).
        def fade_out(t):
            if t < transition_start:
                return 1.0
            rel_pos = (t - transition_start) / transition_duration
            return 1.0 - curve_func(rel_pos)

        # Create the zoom effect for clip2 (zoom out and fade in).
        def zoom_out_effect(get_frame, t):
            # Calculate relative position in the transition (0 to 1).
            if t < transition_duration:
                rel_pos = t / transition_duration
                # Invert curve for zoom out.
                zoom_factor = 1 + curve_func(1 - rel_pos)

                frame = get_frame(t)

                # Apply motion blur if needed by blending with next frames.
                if motion_blur > 0:
                    for i in range(1, motion_blur + 1):
                        blur_weight = (motion_blur + 1 - i) / (motion_blur * 10)
                        next_t = min(clip2.duration - 0.001, t + i * 0.01)
                        next_frame = get_frame(next_t)
                        frame = frame * (1 - blur_weight) + next_frame * blur_weight

                h, w = frame.shape[:2]
                center_x, center_y = w // 2, h // 2

                # Calculate crop dimensions based on zoom factor.
                new_w = int(w / zoom_factor)
                new_h = int(h / zoom_factor)
                new_w = max(new_w, 20)
                new_h = max(new_h, 20)

                # Crop from center and resize back to original dimensions.
                x1 = center_x - new_w // 2
                y1 = center_y - new_h // 2
                cropped = frame[y1 : y1 + new_h, x1 : x1 + new_w]
                result = resize(cropped, (h, w), preserve_range=True).astype(
                    frame.dtype
                )
                return result
            return get_frame(t)

        # Adjust second clip's start time and apply zoom-out effect.
        clip2_adjusted = clip2.set_start(transition_start)
        clip2_zoomed = clip2_adjusted.fl(zoom_out_effect)

        # Create fading for clip2 (fade in during transition).
        def fade_in(t):
            global_t = t + transition_start  # Convert to global time.
            if global_t < transition_start:
                return 0.0
            if global_t > transition_start + transition_duration:
                return 1.0
            rel_pos = (global_t - transition_start) / transition_duration
            return curve_func(rel_pos)

        # Create the final composition by crossfading the zoomed clips.
        final_clip = editor.CompositeVideoClip(
            [
                clip1_zoomed.crossfadein(0).crossfadeout(transition_duration),
                clip2_zoomed.crossfadein(transition_duration),
            ],
            size=clip1.size,
        )
        final_clip = final_clip.set_duration(total_duration)

        clip2_audio = editor.AudioFileClip(clip2.filename)
        clip1_audio = editor.AudioFileClip(clip1.filename)
        clip1_audio= clip1_audio.subclip(0, transition_start)
        final_clip = final_clip.set_audio(editor.concatenate_audioclips([clip1_audio, clip2_audio]))

        return final_clip
=======
            A new clip with the crossfade transition between the two input
            clips.
>>>>>>> bfd6302c

    Raises:
        ValueError: If an invalid `speed_curve` is provided.
    """
    # Validate the speed curve.
    valid_curves = ["sigmoid", "linear", "quadratic", "cubic"]
    if speed_curve not in valid_curves:
      raise ValueError(f"Speed curve must be one of {valid_curves}")

    # Calculate the transition start time and total duration.
    transition_start = clip1.duration - transition_duration
    total_duration = clip1.duration + clip2.duration - transition_duration

    # Create a copy of the clips to avoid modifying the originals.
    clip1 = clip1.copy()
    clip2 = clip2.copy()

    # Define the speed curve functions for alpha blending.
    def sigmoid_curve(t):
      return 1 / (1 + np.exp(-10 * (t - 0.5)))

    def linear_curve(t):
      return t

    def quadratic_curve(t):
      return t**2

    def cubic_curve(t):
      return t**3

    curve_functions = {
        "sigmoid": sigmoid_curve,
        "linear": linear_curve,
        "quadratic": quadratic_curve,
        "cubic": cubic_curve,
    }

    curve_func = curve_functions[speed_curve]

    # Set the start time for the second clip to align with the transition.
    clip2 = clip2.set_start(transition_start)

    # Create a custom clip that blends the two input clips frame by frame.
    def make_frame(t):
      if t < transition_start:
        # Before transition, only first clip is visible.
        return clip1.get_frame(t)
      elif t >= clip1.duration:
        # After transition, only second clip is visible.
        return clip2.get_frame(t - transition_start)
      else:
        # During transition, blend frames based on progress and curve.
        frame1 = clip1.get_frame(t)
        frame2 = clip2.get_frame(t - transition_start)
        progress = (t - transition_start) / transition_duration
        # Weight for clip1 (fading out)
        weight = 1.0 - curve_func(progress)
        return weight * frame1 + (1 - weight) * frame2

    # Create the final composite clip with the custom make_frame function.
    final_clip = editor.CompositeVideoClip([clip1, clip2], use_bgclip=True)
    final_clip = final_clip.set_make_frame(make_frame)
    final_clip = final_clip.set_duration(total_duration)

    return final_clip

  def wipe(self, clip1, clip2, transition_duration, direction="left-to-right"):
    """
    Creates a wipe transition between two video clips.

    The first clip wipes away, revealing the second clip underneath,
    in a specified direction.

    Args:
    -----------
    clip1 : VideoFileClip
        The first video clip that will wipe away.
    clip2 : VideoFileClip
        The second video clip that will be revealed underneath.
    transition_duration : float
        Duration of the transition in seconds.
    direction : str, optional
        The direction of the wipe. Options: 'left-to-right',
        'right-to-left', 'top-to-bottom', 'bottom-to-top'.
        Default is 'left-to-right'.

    Returns:
    --------
    CompositeVideoClip
        A new clip with the wipe transition applied.

    Raises:
        ValueError: If an invalid `direction` is provided.
    """
    # Validate direction parameter.
    valid_directions = [
        "left-to-right",
        "right-to-left",
        "top-to-bottom",
        "bottom-to-top",
    ]
    if direction not in valid_directions:
      raise ValueError(f"Direction must be one of {valid_directions}")

    # Ensure both clips have the same size for seamless transition.
    width, height = clip1.size
    clip2 = clip2.resize(clip1.size)

    # Calculate durations and transition start time.
    clip1_duration = clip1.duration
    clip2_duration = clip2.duration
    transition_start = clip1_duration - transition_duration

    # Set up the second clip to start at the transition point.
    clip2 = clip2.set_start(transition_start)

    # Calculate total duration (clip1 + clip2 - transition overlap).
    total_duration = clip1_duration + clip2_duration - transition_duration

    # Create a custom mask for the first clip's wipe effect.
    def make_mask_frame(t):
      """Create a mask frame at time t (t is in seconds)."""
      if t < transition_start:
        # Before transition, first clip is fully visible (white mask).
        return np.ones((height, width), dtype=np.float32)
      elif t < clip1_duration:
        # During transition, gradually wipe first clip.
        progress = (t - transition_start) / transition_duration
        mask = np.ones((height, width), dtype=np.float32)

        # Adjust mask based on wipe direction.
        if direction == "left-to-right":
          edge_position = int(width * progress)
          if edge_position > 0:
            mask[:, :edge_position] = 0.0  # Hide left part.
        elif direction == "right-to-left":
          edge_position = int(width * (1 - progress))
          if edge_position < width:
            mask[:, edge_position:] = 0.0  # Hide right part.
        elif direction == "top-to-bottom":
          edge_position = int(height * progress)
          if edge_position > 0:
            mask[:edge_position, :] = 0.0  # Hide top part.
        elif direction == "bottom-to-top":
          edge_position = int(height * (1 - progress))
          if edge_position < height:
            mask[edge_position:, :] = 0.0  # Hide bottom part.
        return mask
      else:
        # After first clip ends, mask is fully transparent (black mask).
        return np.zeros((height, width), dtype=np.float32)

    # Create a mask clip using the custom `make_mask_frame` function.
    mask_clip = editor.VideoClip(
        make_frame=make_mask_frame, duration=total_duration
    )
    mask_clip.ismask = True  # Mark it as a mask for MoviePy.

    # Apply the mask to the first clip and extend its duration.
    clip1_extended = clip1.set_duration(total_duration)
    clip1_masked = clip1_extended.set_mask(mask_clip)

    # Create the final composite with the second clip as background
    # and the masked first clip on top.
    final_clip = editor.CompositeVideoClip(
        [clip2, clip1_masked], size=clip1.size
    )
    final_clip = final_clip.set_duration(total_duration)

    return final_clip

  def zoom(
      self,
      clip1,
      clip2,
      transition_duration=1.0,
      motion_blur=0,
      speed_curve="sigmoid",
  ):
    """
    Create a zoom transition between two video clips.

    The first clip zooms in and fades out, while the second clip zooms
    out and fades in. Optional motion blur can be applied.

    Args:
    -----------
    clip1 : VideoFileClip
        The first video clip (will zoom in and fade out).
    clip2 : VideoFileClip
        The second video clip (will zoom out and fade in).
    transition_duration : float, optional
        Duration of the transition in seconds. Defaults to 1.0.
    motion_blur : int, optional
        Strength of motion blur effect (0 = no blur, higher values =
        more blur). Defaults to 0.
    speed_curve : str, optional
        Type of speed curve to use for the transition. Options: 'sigmoid',
        'linear', 'quadratic', 'cubic'. Defaults to 'sigmoid'.

    Returns:
    --------
    CompositeVideoClip
        The final video with the transition effect.

    Raises:
        ValueError: If an invalid `speed_curve` or `motion_blur` is
                    provided.
    """
    # Validate inputs.
    if speed_curve not in ["sigmoid", "linear", "quadratic", "cubic"]:
      raise ValueError(
          "speed_curve must be one of: 'sigmoid', 'linear', "
          "'quadratic', 'cubic'"
      )
    if motion_blur < 0:
      raise ValueError("motion_blur must be a non-negative value")

    # Define speed curve functions.
    def get_curve_function(curve_type):
      if curve_type == "sigmoid":
        return lambda t: 1 / (1 + np.exp(-10 * (t - 0.5)))
      elif curve_type == "linear":
        return lambda t: t
      elif curve_type == "quadratic":
        return lambda t: t**2
      elif curve_type == "cubic":
        return lambda t: t**3

    curve_func = get_curve_function(speed_curve)

    # Calculate total duration and transition start time.
    total_duration = clip1.duration + clip2.duration - transition_duration
    transition_start = clip1.duration - transition_duration

    # Define the zoom-in effect for the first clip.
    def zoom_in_effect(get_frame, t):
      # Only apply zoom during the transition period.
      if t < transition_start:
        return get_frame(t)

      # Calculate relative position in the transition (0 to 1).
      rel_pos = (t - transition_start) / transition_duration
      zoom_factor = 1 + curve_func(rel_pos)

      frame = get_frame(t)

      # Apply motion blur if needed by blending with previous frames.
      if motion_blur > 0:
        for i in range(1, motion_blur + 1):
          blur_weight = (motion_blur + 1 - i) / (motion_blur * 10)
          prev_t = max(0, t - i * 0.01)  # Sample slightly before.
          prev_frame = get_frame(prev_t)
          frame = frame * (1 - blur_weight) + prev_frame * blur_weight

      h, w = frame.shape[:2]
      center_x, center_y = w // 2, h // 2

      # Calculate crop dimensions based on zoom factor.
      new_w = int(w / zoom_factor)
      new_h = int(h / zoom_factor)
      new_w = max(new_w, 20)  # Ensure dimensions don't get too small.
      new_h = max(new_h, 20)

      # Crop from center and resize back to original dimensions.
      x1 = center_x - new_w // 2
      y1 = center_y - new_h // 2
      cropped = frame[y1 : y1 + new_h, x1 : x1 + new_w]
      result = resize(cropped, (h, w), preserve_range=True).astype(frame.dtype)

      return result

    # Apply zoom-in effect to clip1.
    clip1_zoomed = clip1.fl(zoom_in_effect)

    # Create fading for clip1 (fade out during transition).
    def fade_out(t):
      if t < transition_start:
        return 1.0
      rel_pos = (t - transition_start) / transition_duration
      return 1.0 - curve_func(rel_pos)

    # Create the zoom effect for clip2 (zoom out and fade in).
    def zoom_out_effect(get_frame, t):
      # Calculate relative position in the transition (0 to 1).
      if t < transition_duration:
        rel_pos = t / transition_duration
        # Invert curve for zoom out.
        zoom_factor = 1 + curve_func(1 - rel_pos)

        frame = get_frame(t)

        # Apply motion blur if needed by blending with next frames.
        if motion_blur > 0:
          for i in range(1, motion_blur + 1):
            blur_weight = (motion_blur + 1 - i) / (motion_blur * 10)
            next_t = min(clip2.duration - 0.001, t + i * 0.01)
            next_frame = get_frame(next_t)
            frame = frame * (1 - blur_weight) + next_frame * blur_weight

        h, w = frame.shape[:2]
        center_x, center_y = w // 2, h // 2

        # Calculate crop dimensions based on zoom factor.
        new_w = int(w / zoom_factor)
        new_h = int(h / zoom_factor)
        new_w = max(new_w, 20)
        new_h = max(new_h, 20)

        # Crop from center and resize back to original dimensions.
        x1 = center_x - new_w // 2
        y1 = center_y - new_h // 2
        cropped = frame[y1 : y1 + new_h, x1 : x1 + new_w]
        result = resize(cropped, (h, w), preserve_range=True).astype(
            frame.dtype
        )
<<<<<<< HEAD
        final_clip = final_clip.set_duration(total_duration)

        clip2_audio = editor.AudioFileClip(clip2.filename)
        clip1_audio = editor.AudioFileClip(clip1.filename)
        clip1_audio= clip1_audio.subclip(0, transition_start)
        final_clip = final_clip.set_audio(editor.concatenate_audioclips([clip1_audio, clip2_audio]))

        return final_clip

    def dip_to_black(self, clip1, clip2, transition_duration, speed_curve="sigmoid"):
        """
        Creates a dip-to-color (black) transition between two video clips.

        The first clip fades out to black, and then the second clip fades in
        from black.

        Args:
        -----------
        clip1 : VideoClip
            First video clip.
        clip2 : VideoClip
            Second video clip.
        transition_duration : float
            Duration of the transition in seconds.
        speed_curve : str, optional
            Type of speed curve for the transition. Options: "sigmoid",
            "linear", "quadratic", "cubic". Defaults to "sigmoid".

        Returns:
        --------
        VideoClip
            A new video clip with the transition applied.
        """
        # Define the speed curve functions.
        def get_curve_function(curve_type):
            if curve_type == "linear":
                return lambda t: t
            elif curve_type == "quadratic":
                return lambda t: t**2
            elif curve_type == "cubic":
                return lambda t: t**3
            else:  # Default to sigmoid.
                return lambda t: 1 / (1 + np.exp(-10 * (t - 0.5)))

        curve_func = get_curve_function(speed_curve)

        # Half duration for each fade (fade out and fade in).
        fade_duration = transition_duration / 2

        # Create a fade-out effect for the first clip.
        clip1_fadeout = clip1.copy()
        clip1_duration = clip1.duration

        # Create a mask for the fade out.
        def fade_out_mask(gf, t):
            # Only apply fade in last part of clip.
            if t < (clip1_duration - fade_duration):
                return 1.0  # Fully visible.
            else:
                # Map time to [0-1] for the fade portion.
                relative_t = (t - (clip1_duration - fade_duration)) / fade_duration
                return 1.0 - curve_func(relative_t)  # Fade to black.

        # Set the fade out mask.
        clip1_fadeout = clip1_fadeout.set_make_frame(
            lambda t: clip1.get_frame(t) * fade_out_mask(None, t)
=======
        return result
      return get_frame(t)

    # Adjust second clip's start time and apply zoom-out effect.
    clip2_adjusted = clip2.set_start(transition_start)
    clip2_zoomed = clip2_adjusted.fl(zoom_out_effect)

    # Create fading for clip2 (fade in during transition).
    def fade_in(t):
      global_t = t + transition_start  # Convert to global time.
      if global_t < transition_start:
        return 0.0
      if global_t > transition_start + transition_duration:
        return 1.0
      rel_pos = (global_t - transition_start) / transition_duration
      return curve_func(rel_pos)

    # Create the final composition by crossfading the zoomed clips.
    final_clip = editor.CompositeVideoClip(
        [
            clip1_zoomed.crossfadein(0).crossfadeout(transition_duration),
            clip2_zoomed.crossfadein(transition_duration),
        ],
        size=clip1.size,
    )
    final_clip = final_clip.set_duration(total_duration)

    return final_clip

  def zoom_warp(
      self,
      clip1,
      clip2,
      transition_duration=1.0,
      motion_blur=0,
      speed_curve="sigmoid",
      distortion_factor=0.0,
      distortion_type=["pinch", "bulge"],
  ):
    """
    Create a zoom transition between two video clips with optional
    radial distortion.

    Args:
    -----------
    clip1 : VideoFileClip
        The first video clip (will zoom in and fade out).
    clip2 : VideoFileClip
        The second video clip (will zoom out and fade in).
    transition_duration : float, optional
        Duration of the transition in seconds. Defaults to 1.0.
    motion_blur : int, optional
        Strength of motion blur effect (0 = no blur, higher values =
        more blur). Defaults to 0.
    speed_curve : str, optional
        Type of speed curve to use for the transition. Options: 'sigmoid',
        'linear', 'quadratic', 'cubic'. Defaults to 'sigmoid'.
    distortion_factor : float, optional
        Amount of radial distortion to apply during transition (0.0 to 1.0).
        Defaults to 0.0.
    distortion_type : list[str], optional
        A list of two strings specifying distortion types for clip1 and
        clip2 respectively ('pinch' or 'bulge'). Defaults to
        `['pinch', 'bulge']`.

    Returns:
    --------
    CompositeVideoClip
        The final video with the transition effect.

    Raises:
        ValueError: If invalid arguments are provided.
    """
    # Validate inputs.
    if speed_curve not in ["sigmoid", "linear", "quadratic", "cubic"]:
      raise ValueError(
          "speed_curve must be one of: 'sigmoid', 'linear', "
          "'quadratic', 'cubic'"
      )
    if motion_blur < 0:
      raise ValueError("motion_blur must be a non-negative value")
    if not 0.0 <= distortion_factor <= 1.0:
      raise ValueError("distortion_factor must be between 0.0 and 1.0")
    if len(distortion_type) != 2:
      raise ValueError(
          "distortion_type must be a list with exactly two elements"
      )
    for dt in distortion_type:
      if dt not in ["bulge", "pinch"]:
        raise ValueError(
            "distortion_type elements must be either 'bulge' or 'pinch'"
>>>>>>> bfd6302c
        )

    # Define speed curve functions.
    def get_curve_function(curve_type):
      if curve_type == "sigmoid":
        return lambda t: 1 / (1 + np.exp(-10 * (t - 0.5)))
      elif curve_type == "linear":
        return lambda t: t
      elif curve_type == "quadratic":
        return lambda t: t**2
      elif curve_type == "cubic":
        return lambda t: t**3

    curve_func = get_curve_function(speed_curve)

    # Calculate total duration and transition start time.
    total_duration = clip1.duration + clip2.duration - transition_duration
    transition_start = clip1.duration - transition_duration

    # Define the radial distortion function.
    def apply_distortion(image, distortion_strength, distortion_type):
      """Apply radial distortion to an image."""
      if distortion_strength == 0:
        return image

      height, width = image.shape[:2]
      y_coords, x_coords = np.meshgrid(
          np.arange(height), np.arange(width), indexing="ij"
      )
      center_y, center_x = height / 2, width / 2
      y_centered = y_coords - center_y
      x_centered = x_coords - center_x

      # Calculate normalized distance from center.
      r = np.sqrt(y_centered**2 + x_centered**2)
      max_r = np.sqrt((height / 2) ** 2 + (width / 2) ** 2)
      r_normalized = r / max_r

      # Apply distortion based on type (bulge or pinch).
      if distortion_type == "bulge":
        distortion = 1 + distortion_strength * r_normalized**2
      else:  # 'pinch'
        distortion = 1 - distortion_strength * r_normalized**2
        # Ensure non-negative/zero scaling.
        distortion = np.maximum(distortion, 0.1)

      y_new = y_centered * distortion + center_y
      x_new = x_centered * distortion + center_x

      # Clip to valid coordinates.
      y_new = np.clip(y_new, 0, height - 1)
      x_new = np.clip(x_new, 0, width - 1)

      indices = np.indices((height, width))
      indices[0] = y_new
      indices[1] = x_new

      # Process each channel separately for color images.
      if len(image.shape) == 3:
        result = np.zeros_like(image)
        for i in range(image.shape[2]):
          result[:, :, i] = ndimage.map_coordinates(
              image[:, :, i], indices, order=1, mode="nearest"
          )
      else:
        result = ndimage.map_coordinates(
            image, indices, order=1, mode="nearest"
        )
      return result

    # Define the zoom-in effect for clip1 with distortion.
    def zoom_in_effect(get_frame, t):
      if t < transition_start:
        return get_frame(t)

      rel_pos = (t - transition_start) / transition_duration
      zoom_factor = 1 + curve_func(rel_pos)
      current_distortion = distortion_factor * curve_func(rel_pos)

      frame = get_frame(t)
      if motion_blur > 0:
        for i in range(1, motion_blur + 1):
          blur_weight = (motion_blur + 1 - i) / (motion_blur * 10)
          prev_t = max(0, t - i * 0.01)
          prev_frame = get_frame(prev_t)
          frame = frame * (1 - blur_weight) + prev_frame * blur_weight

      h, w = frame.shape[:2]
      center_x, center_y = w // 2, h // 2
      new_w = int(w / zoom_factor)
      new_h = int(h / zoom_factor)
      new_w = max(new_w, 20)
      new_h = max(new_h, 20)
      x1 = center_x - new_w // 2
      y1 = center_y - new_h // 2
      cropped = frame[y1 : y1 + new_h, x1 : x1 + new_w]
      resized = resize(cropped, (h, w), preserve_range=True).astype(frame.dtype)

      if distortion_factor > 0:
        result = apply_distortion(
            resized, current_distortion, distortion_type[0]
        )
        return result
      return resized

    # Apply zoom-in effect to clip1.
    clip1_zoomed = clip1.fl(zoom_in_effect)

    # Create the zoom effect for clip2 (zoom out and fade in).
    def zoom_out_effect(get_frame, t):
      if t < transition_duration:
        rel_pos = t / transition_duration
        zoom_factor = 1 + curve_func(1 - rel_pos)
        current_distortion = distortion_factor * curve_func(1 - rel_pos)

        frame = get_frame(t)
        if motion_blur > 0:
          for i in range(1, motion_blur + 1):
            blur_weight = (motion_blur + 1 - i) / (motion_blur * 10)
            next_t = min(clip2.duration - 0.001, t + i * 0.01)
            next_frame = get_frame(next_t)
            frame = frame * (1 - blur_weight) + next_frame * blur_weight

        h, w = frame.shape[:2]
        center_x, center_y = w // 2, h // 2
        new_w = int(w / zoom_factor)
        new_h = int(h / zoom_factor)
        new_w = max(new_w, 20)
        new_h = max(new_h, 20)
        x1 = center_x - new_w // 2
        y1 = center_y - new_h // 2
        cropped = frame[y1 : y1 + new_h, x1 : x1 + new_w]
        resized = resize(cropped, (h, w), preserve_range=True).astype(
            frame.dtype
        )

<<<<<<< HEAD
        clip2_audio = editor.AudioFileClip(clip2.filename)
        clip1_audio = editor.AudioFileClip(clip1.filename)
        #clip1_audio= clip1_audio.subclip(0, transition_start)
        final_clip = final_clip.set_audio(editor.concatenate_audioclips([clip1_audio, clip2_audio]))

        return final_clip

    def concatenate(
        self,
        clip1,
        clip2,
        trim_end_clip1=None,
        trim_start_clip2=None
    ):
        """
        Concatenate two video clips with optional trimming.
=======
        if distortion_factor > 0:
          result = apply_distortion(
              resized, current_distortion, distortion_type[1]
          )
          return result
        return resized
      return get_frame(t)

    # Adjust second clip's start time.
    clip2_adjusted = clip2.set_start(transition_start)

    # Apply zoom out effect to clip2.
    clip2_zoomed = clip2_adjusted.fl(zoom_out_effect)

    # Create the final composition by crossfading the zoomed clips.
    final_clip = editor.CompositeVideoClip(
        [
            clip1_zoomed.crossfadein(0).crossfadeout(transition_duration),
            clip2_zoomed.crossfadein(transition_duration),
        ],
        size=clip1.size,
    )
    final_clip = final_clip.set_duration(total_duration)

    return final_clip

  def dip_to_black(
      self, clip1, clip2, transition_duration, speed_curve="sigmoid"
  ):
    """
    Creates a dip-to-color (black) transition between two video clips.

    The first clip fades out to black, and then the second clip fades in
    from black.

    Args:
    -----------
    clip1 : VideoClip
        First video clip.
    clip2 : VideoClip
        Second video clip.
    transition_duration : float
        Duration of the transition in seconds.
    speed_curve : str, optional
        Type of speed curve for the transition. Options: "sigmoid",
        "linear", "quadratic", "cubic". Defaults to "sigmoid".

    Returns:
    --------
    VideoClip
        A new video clip with the transition applied.
    """
>>>>>>> bfd6302c

    # Define the speed curve functions.
    def get_curve_function(curve_type):
      if curve_type == "linear":
        return lambda t: t
      elif curve_type == "quadratic":
        return lambda t: t**2
      elif curve_type == "cubic":
        return lambda t: t**3
      else:  # Default to sigmoid.
        return lambda t: 1 / (1 + np.exp(-10 * (t - 0.5)))

    curve_func = get_curve_function(speed_curve)

    # Half duration for each fade (fade out and fade in).
    fade_duration = transition_duration / 2

    # Create a fade-out effect for the first clip.
    clip1_fadeout = clip1.copy()
    clip1_duration = clip1.duration

    # Create a mask for the fade out.
    def fade_out_mask(gf, t):
      # Only apply fade in last part of clip.
      if t < (clip1_duration - fade_duration):
        return 1.0  # Fully visible.
      else:
        # Map time to [0-1] for the fade portion.
        relative_t = (t - (clip1_duration - fade_duration)) / fade_duration
        return 1.0 - curve_func(relative_t)  # Fade to black.

    # Set the fade out mask.
    clip1_fadeout = clip1_fadeout.set_make_frame(
        lambda t: clip1.get_frame(t) * fade_out_mask(None, t)
    )

    # Create a fade-in effect for the second clip.
    clip2_fadein = clip2.copy()

    # Create a mask for the fade in.
    def fade_in_mask(gf, t):
      if t < fade_duration:
        # Map time to [0-1] for the fade portion.
        relative_t = t / fade_duration
        return curve_func(relative_t)  # Fade from black.
      else:
        return 1.0  # Fully visible.

    # Set the fade in mask.
    clip2_fadein = clip2_fadein.set_make_frame(
        lambda t: clip2.get_frame(t) * fade_in_mask(None, t)
    )

    # Create a black clip for the background to dip to.
    black_clip = editor.ColorClip(
        size=clip1.size,
        color=(0, 0, 0),
        duration=(clip1_duration + clip2.duration),
    )

    # Position clip2 to start right after clip1.
    clip2_fadein = clip2_fadein.set_start(clip1_duration)

    # Composite the clips: black background, then fading clip1, then
    # fading clip2.
    final_clip = editor.CompositeVideoClip(
        [black_clip, clip1_fadeout, clip2_fadein]
    )

    return final_clip

  def concatenate(
      self, clip1, clip2, trim_end_clip1=None, trim_start_clip2=None
  ):
    """
    Concatenate two video clips with optional trimming.

    This method joins two video clips sequentially, allowing for precise
    trimming of the end of the first clip and the start of the second.

    Args:
    -----------
    clip1 : VideoFileClip
        The first video clip.
    clip2 : VideoFileClip
        The second video clip.
    trim_end_clip1 : str, optional
        Timestamp (HH:MM:SS:MS) to trim from the end of the first clip.
    trim_start_clip2 : str, optional
        Timestamp (HH:MM:SS:MS) to trim from the beginning of the second
        clip.

    Returns:
    --------
    VideoFileClip
        A new clip with the two input clips concatenated.

    Raises:
        ValueError: If timestamp format is incorrect or trim time exceeds
                    clip duration.
    """

<<<<<<< HEAD
        Args:
        -----------
        clip1 : VideoFileClip
            The first video clip.
        clip2 : VideoFileClip
            The second video clip.
        trim_end_clip1 : str, optional
            Timestamp (HH:MM:SS:MS) to trim from the end of the first clip.
        trim_start_clip2 : str, optional
            Timestamp (HH:MM:SS:MS) to trim from the beginning of the second
            clip.

        Returns:
        --------
        VideoFileClip
            A new clip with the two input clips concatenated.

        Raises:
            ValueError: If timestamp format is incorrect or trim time exceeds
                        clip duration.
        """

        # Helper function to convert timestamp string to seconds.
        def timestamp_to_seconds(timestamp):
            if not timestamp:
                return 0

            # Parse timestamp format HH:MM:SS:MS.
            parts = timestamp.split(":")
            if len(parts) != 4:
                raise ValueError("Timestamp must be in format HH:MM:SS:MS")

            hours = int(parts[0])
            minutes = int(parts[1])
            seconds = int(parts[2])
            milliseconds = int(parts[3])

            return hours * 3600 + minutes * 60 + seconds + milliseconds / 1000

        # Trim the first clip if `trim_end_clip1` is provided.
        if trim_end_clip1:
            end_time_seconds = timestamp_to_seconds(trim_end_clip1)
            if end_time_seconds >= clip1.duration:
                raise ValueError(
                    "Trim end time for clip1 exceeds clip duration"
                )
            clip1 = clip1.subclip(0, clip1.duration - end_time_seconds)

        # Trim the second clip if `trim_start_clip2` is provided.
        if trim_start_clip2:
            start_time_seconds = timestamp_to_seconds(trim_start_clip2)
            if start_time_seconds >= clip2.duration:
                raise ValueError(
                    "Trim start time for clip2 exceeds clip duration"
                )
            clip2 = clip2.subclip(start_time_seconds, clip2.duration)

        # Concatenate the (potentially trimmed) clips.
        final_clip = editor.concatenate_videoclips([clip1, clip2])
        clip2_audio = editor.AudioFileClip(clip2.filename)
        clip1_audio = editor.AudioFileClip(clip1.filename)
        final_clip = final_clip.set_audio(editor.concatenate_audioclips([clip1_audio, clip2_audio]))

        return final_clip

    def add_blur_transition(
        self,
        clip,
        blur_duration,
        max_blur_strength=1.0,
=======
    # Helper function to convert timestamp string to seconds.
    def timestamp_to_seconds(timestamp):
      if not timestamp:
        return 0

      # Parse timestamp format HH:MM:SS:MS.
      parts = timestamp.split(":")
      if len(parts) != 4:
        raise ValueError("Timestamp must be in format HH:MM:SS:MS")

      hours = int(parts[0])
      minutes = int(parts[1])
      seconds = int(parts[2])
      milliseconds = int(parts[3])

      return hours * 3600 + minutes * 60 + seconds + milliseconds / 1000

    # Trim the first clip if `trim_end_clip1` is provided.
    if trim_end_clip1:
      end_time_seconds = timestamp_to_seconds(trim_end_clip1)
      if end_time_seconds >= clip1.duration:
        raise ValueError("Trim end time for clip1 exceeds clip duration")
      clip1 = clip1.subclip(0, clip1.duration - end_time_seconds)

    # Trim the second clip if `trim_start_clip2` is provided.
    if trim_start_clip2:
      start_time_seconds = timestamp_to_seconds(trim_start_clip2)
      if start_time_seconds >= clip2.duration:
        raise ValueError("Trim start time for clip2 exceeds clip duration")
      clip2 = clip2.subclip(start_time_seconds, clip2.duration)

    # Concatenate the (potentially trimmed) clips.
    final_clip = editor.concatenate_videoclips([clip1, clip2])

    return final_clip

  def add_blur_transition(
      self,
      clip,
      blur_duration,
      max_blur_strength=1.0,
      reverse=False,
      position="end",
  ):
    """
    Add a gradual blur effect to the start or end of a video clip.

    The blur can either increase (clear to blurry) or decrease (blurry
    to clear) over a specified duration.

    Args:
    -----------
    clip : VideoFileClip
        The input video clip to apply the blur effect to.
    blur_duration : float
        Duration (in seconds) of the blur effect.
    max_blur_strength : float, optional
        Maximum blur strength on a scale of 0 to 1. Defaults to 1.0.
    reverse : bool, optional
        If `False` (default), blur goes from clear to blurry. If `True`,
        blur goes from blurry to clear (coming into focus).
    position : str, optional
        Where to apply the effect: 'start' or 'end' (default) of the clip.

    Returns:
    --------
    VideoFileClip
        A new video clip with the gradual blur effect applied.
    """
    # Ensure blur duration doesn't exceed clip duration.
    if blur_duration > clip.duration:
      blur_duration = clip.duration
      print(
          "Warning: Blur duration exceeds clip duration. Setting blur "
          f"duration to {blur_duration} seconds."
      )

    # Determine the time range for the blur effect based on position.
    if position.lower() == "start":
      effect_start_time = 0
      effect_end_time = blur_duration
    else:  # 'end' (default)
      effect_start_time = clip.duration - blur_duration
      effect_end_time = clip.duration

    # Create a function that returns the blur radius at each time point.
    def get_blur_radius(t):
      # Only apply blur within the effect time range.
      if t < effect_start_time or t > effect_end_time:
        return 0

      # Calculate progress through the effect (0 to 1).
      effect_progress = (t - effect_start_time) / blur_duration
      max_radius = 15 * max_blur_strength  # Max blur radius.

      # Apply the effect based on direction (reverse) and position.
      if (position.lower() == "start" and not reverse) or (
          position.lower() == "end" and reverse
      ):
        # Start: clear to blurry OR End: blurry to clear.
        return max_radius * (1 - effect_progress)
      else:
        # Start: blurry to clear OR End: clear to blurry.
        return max_radius * effect_progress

    # Create a blurred clip with varying blur radius using `gaussian_filter`.
    def blur_frame(get_frame, t):
      frame = get_frame(t)
      radius = get_blur_radius(t)

      if radius > 0:
        # Apply gaussian blur to each color channel separately.
        blurred = np.zeros_like(frame)
        for i in range(3):  # RGB channels.
          blurred[:, :, i] = ndimage.gaussian_filter(
              frame[:, :, i], sigma=radius
          )
        return blurred
      return frame

    # Apply the blur effect using `fl` (frame transform).
    blurred_clip = clip.fl(blur_frame)

    return blurred_clip

  def blur(self, clip1, clip2, transition_duration=1.0, max_blur=1.0):
    """
    Creates a blur transition between two video clips.

    The first clip blurs out at its end, and the second clip blurs in
    at its start, then the two clips are concatenated.

    Args:
    -----------
    clip1 : VideoFileClip
        The first video clip.
    clip2 : VideoFileClip
        The second video clip.
    transition_duration : float, optional
        Duration of the transition in seconds. Defaults to 1.0.
    max_blur : float, optional
        Maximum blur strength. Defaults to 1.0.

    Returns:
    --------
    VideoFileClip
        A new video clip with the blur transition applied.
    """
    blur_duration_per_clip = transition_duration / 2

    # **Notes**
    # If position = 'end' and reverse=False, the clip goes from clear
    # to blurry at the end of the clip.
    # If position = 'start' and reverse=False, the clip goes from blurry
    # to clear at the start of the clip.
    # If position = 'end' and reverse=True, the clip goes from blurry
    # to clear at the end of the clip.
    # If position = 'start' and reverse=True, the clip goes from clear
    # to blurry at the start of the clip.

    # Apply blur to the end of the first clip (clear to blurry).
    clip1_blurred = self.add_blur_transition(
        clip1,
        blur_duration=blur_duration_per_clip,
        max_blur_strength=max_blur,
>>>>>>> bfd6302c
        reverse=False,
        position="end",
    )

    # Apply blur to the start of the second clip (blurry to clear).
    clip2_blurred = self.add_blur_transition(
        clip2,
        blur_duration=blur_duration_per_clip,
        max_blur_strength=max_blur,
        reverse=False,
        position="start",
    )

<<<<<<< HEAD
        # Concatenate the blurred clips.
        final_clip = editor.concatenate_videoclips(
            [clip1_blurred, clip2_blurred]
        )
        clip2_audio = editor.AudioFileClip(clip2.filename)
        clip1_audio = editor.AudioFileClip(clip1.filename)
        final_clip = final_clip.set_audio(editor.concatenate_audioclips([clip1_audio, clip2_audio]))
=======
    # Concatenate the blurred clips.
    final_clip = editor.concatenate_videoclips([clip1_blurred, clip2_blurred])
>>>>>>> bfd6302c

    return final_clip

  def flicker(self, clip1, clip2):
    """
    Creates a flicker effect between two video clips.

    The flicker is created by zooming in and blurring the last two frames
    of clip1 before cutting to clip2.

    Args:
        clip1 : VideoFileClip
            The first video clip.
        clip2 : VideoFileClip
            The second video clip.

    Returns:
        VideoFileClip: A new video clip with the flicker transition.
    """
    # Make copies to avoid modifying the original clips.
    clip1 = clip1.copy()
    clip2 = clip2.copy()

    # Get the duration and frames per second of clip1.
    clip1_duration = clip1.duration
    fps = clip1.fps

    # Calculate the time for the last two frames.
    frame_duration = 1.0 / fps
    last_two_frames_start = clip1_duration - (2 * frame_duration)

    # Extract the main part of clip1 (excluding the last two frames).
    clip1_main = clip1.subclip(0, last_two_frames_start)

    # Extract the last two frames as separate subclips.
    last_frame1 = clip1.subclip(
        last_two_frames_start, last_two_frames_start + frame_duration
    )
    last_frame2 = clip1.subclip(
        last_two_frames_start + frame_duration, clip1_duration
    )

    # Apply zoom effect (5x) to both frames.
    zoom_factor = 5.0
    zoomed_frame1 = last_frame1.resize(
        width=last_frame1.w * zoom_factor, height=last_frame1.h * zoom_factor
    )
    zoomed_frame2 = last_frame2.resize(
        width=last_frame2.w * zoom_factor, height=last_frame2.h * zoom_factor
    )

    # Helper function to center crop a clip to target dimensions.
    def center_crop(clip, target_width, target_height):
      w, h = clip.size
      x_center = w // 2
      y_center = h // 2
      x1 = max(0, x_center - target_width // 2)
      y1 = max(0, y_center - target_height // 2)
      return clip.crop(x1=x1, y1=y1, width=target_width, height=target_height)

    # Center and crop the zoomed frames to match original dimensions.
    zoomed_frame1 = center_crop(zoomed_frame1, clip1.w, clip1.h)
    zoomed_frame2 = center_crop(zoomed_frame2, clip1.w, clip1.h)

    # Create a custom blur function using `scipy.ndimage.gaussian_filter`.
    def custom_blur(clip, sigma):
      """Apply gaussian blur to each frame of the clip using scipy."""

      def blur_frame(get_frame, t):
        frame = get_frame(t)
        blurred = np.zeros_like(frame)
        for i in range(3):  # RGB channels.
          blurred[:, :, i] = ndimage.gaussian_filter(
              frame[:, :, i], sigma=sigma
          )
        return blurred

      return clip.fl(blur_frame)

    # Apply Gaussian blur to the zoomed frames.
    blurred_frame1 = custom_blur(zoomed_frame1, sigma=10.0)
    blurred_frame2 = custom_blur(zoomed_frame2, sigma=2.5)

    # Concatenate all clips to form the final flicker transition.
    final_clip = editor.concatenate_videoclips([
        clip1_main,  # clip1 without last two frames.
        blurred_frame1,  # first frame with zoom and 100% blur.
        blurred_frame2,  # second frame with zoom and 50% blur.
        clip2,  # clip2 unchanged.
    ])

    return final_clip

  def slide(self, clip1, clip2, duration=1.0, speed_curve="sigmoid"):
    """
    Creates a smooth slide transition between two video clips.

    The first clip slides out of view while the second clip slides in,
    with optional blur and a customizable speed curve.

    Args:
    -----------
    clip1 : VideoClip
        The first clip.
    clip2 : VideoClip
        The second clip.
    duration : float, optional
        Duration of the transition in seconds. Defaults to 1.0.
    speed_curve : str, optional
        The speed curve for the transition. Options: "sigmoid", "linear",
        "quadratic", "cubic". Defaults to "sigmoid".

    Returns:
    --------
    VideoClip
        A composite video clip with the slide transition.
    """

    # Define speed curves for position calculation.
    def get_position_function(curve_type):
      if curve_type == "linear":
        return lambda t: t
      elif curve_type == "quadratic":
        return lambda t: t**2
      elif curve_type == "cubic":
        return lambda t: t**3
      else:  # Default to sigmoid.
        return lambda t: 1 / (1 + np.exp(-12 * (t - 0.5)))

    position_func = get_position_function(speed_curve)

    # Calculate the total duration of the combined clip.
    total_duration = clip1.duration + clip2.duration - duration

    # Define a function to calculate blur amount based on transition
    # progress.
    def get_blur_amount(progress):
      # Blur is maximum in the middle of the transition, using a
      # modified sigmoid to peak.
      if progress < 0.5:
        return 10 * (1 / (1 + np.exp(-15 * (progress - 0.25))))
      else:
        return 10 * (1 / (1 + np.exp(15 * (progress - 0.75))))

    # Create a function to make a frame at time t.
    def make_frame(t):
      # Determine which part of the video we're in.
      if t < clip1.duration - duration:
        return clip1.get_frame(t)  # Before transition.
      elif t >= clip1.duration:
        return clip2.get_frame(t - clip1.duration + duration)  # After.
      else:
        # During transition: calculate position, apply blur, blend.
        transition_progress = (t - (clip1.duration - duration)) / duration
        position = position_func(transition_progress)

        # Calculate offsets for the clips.
        offset1 = int(position * clip1.w)
        offset2 = int((1 - position) * clip1.w * -1)

        frame1 = clip1.get_frame(t)
        frame2 = clip2.get_frame(t - clip1.duration + duration)

        canvas = np.zeros_like(frame1)  # Create a blank canvas.

        # Calculate the blur amount based on transition progress.
        blur_amount = get_blur_amount(transition_progress)

        # Apply blur to both frames if significant.
        if blur_amount > 0.5:
          frame1 = ndimage.gaussian_filter(
              frame1, sigma=[blur_amount, blur_amount, 0]
          )
          frame2 = ndimage.gaussian_filter(
              frame2, sigma=[blur_amount, blur_amount, 0]
          )

        # Place the frames on the canvas with offsets.
        # Handle the first clip sliding out.
        if offset1 < clip1.w:
          visible_width1 = clip1.w - offset1
          canvas[:, :visible_width1] = frame1[:, offset1:]

        # Handle the second clip sliding in.
        if offset2 < 0:
          visible_width2 = clip1.w + offset2
          if visible_width2 > 0:
            canvas[:, clip1.w - visible_width2 :] = frame2[:, :visible_width2]
        return canvas

    # Create a new clip with the custom frame-making function.
    final_clip = editor.VideoClip(make_frame, duration=total_duration)

    return final_clip

  def slide_warp(
      self,
      clip1,
      clip2,
      duration=1.0,
      speed_curve="sigmoid",
      stretch_intensity=0.3,
  ):
    """
    Creates a slide transition between two video clips with a warping
    (stretching) distortion effect.

    The first clip slides out with a stretch, and the second slides in
    with a corresponding stretch.

    Args:
    -----------
    clip1 : VideoClip
        The first clip.
    clip2 : VideoClip
        The second clip.
    duration : float, optional
        Duration of the transition in seconds. Defaults to 1.0.
    speed_curve : str, optional
        The speed curve for the transition. Options: "sigmoid", "linear",
        "quadratic", "cubic". Defaults to "sigmoid".
    stretch_intensity : float, optional
        Controls the amount of stretching distortion (0.0 to 1.0). Defaults
        to 0.3.

    Returns:
    --------
    VideoClip
        A composite video clip with the slide and warp transition.
    """

    # Define speed curves for position calculation.
    def get_position_function(curve_type):
      if curve_type == "linear":
        return lambda t: t
      elif curve_type == "quadratic":
        return lambda t: t**2
      elif curve_type == "cubic":
        return lambda t: t**3
      else:  # Default to sigmoid.
        return lambda t: 1 / (1 + np.exp(-12 * (t - 0.5)))

    position_func = get_position_function(speed_curve)

    # Calculate the total duration of the combined clip.
    total_duration = clip1.duration + clip2.duration - duration

    # Define a function to calculate blur amount based on transition
    # progress.
    def get_blur_amount(progress):
      # Blur is maximum in the middle of the transition.
      if progress < 0.5:
        return 10 * (1 / (1 + np.exp(-15 * (progress - 0.25))))
      else:
        return 10 * (1 / (1 + np.exp(15 * (progress - 0.75))))

    # Create a function to make a frame at time t.
    def make_frame(t):
      # Determine which part of the video we're in.
      if t < clip1.duration - duration:
        return clip1.get_frame(t)
      elif t >= clip1.duration:
        return clip2.get_frame(t - clip1.duration + duration)
      else:
        # During transition: calculate position, apply distortion/blur.
        transition_progress = (t - (clip1.duration - duration)) / duration
        position = position_func(transition_progress)

        # Calculate offsets for the clips.
        offset1 = int(position * clip1.w)
        offset2 = int((1 - position) * clip1.w * -1)

        frame1 = clip1.get_frame(t)
        frame2 = clip2.get_frame(t - clip1.duration + duration)

        canvas = np.zeros_like(frame1)

        # Calculate blur and distortion intensity.
        blur_amount = get_blur_amount(transition_progress)
        distortion_intensity = (
            get_blur_amount(transition_progress) / 10 * stretch_intensity
        )

        height, width = frame1.shape[:2]

        # Create distortion maps for both clips (stretching).
        # For clip1 (sliding out to right).
        src_points1 = np.float32(
            [[0, 0], [width, 0], [width, height], [0, height]]
        )
        dst_points1 = np.float32([
            [0, 0],
            [width - width * distortion_intensity, 0],
            [width - width * distortion_intensity, height],
            [0, height],
        ])

        # For clip2 (sliding in from left).
        src_points2 = np.float32(
            [[0, 0], [width, 0], [width, height], [0, height]]
        )
        dst_points2 = np.float32([
            [width * distortion_intensity, 0],
            [width, 0],
            [width, height],
            [width * distortion_intensity, height],
        ])

        # Apply the perspective transformations using OpenCV.
        transform_matrix1 = cv2.getPerspectiveTransform(
            src_points1, dst_points1
        )
        transform_matrix2 = cv2.getPerspectiveTransform(
            src_points2, dst_points2
        )
        clip2_audio = editor.AudioFileClip(clip2.filename)
        clip1_audio = editor.AudioFileClip(clip1.filename)
        final_clip = final_clip.set_audio(editor.concatenate_audioclips([clip1_audio, clip2_audio]))

<<<<<<< HEAD
        return final_clip

    def slide(self, clip1, clip2, duration=1.0, speed_curve="sigmoid"):
        """
        Creates a smooth slide transition between two video clips.

        The first clip slides out of view while the second clip slides in,
        with optional blur and a customizable speed curve.

        Args:
        -----------
        clip1 : VideoClip
            The first clip.
        clip2 : VideoClip
            The second clip.
        duration : float, optional
            Duration of the transition in seconds. Defaults to 1.0.
        speed_curve : str, optional
            The speed curve for the transition. Options: "sigmoid", "linear",
            "quadratic", "cubic". Defaults to "sigmoid".

        Returns:
        --------
        VideoClip
            A composite video clip with the slide transition.
        """
        # Define speed curves for position calculation.
        def get_position_function(curve_type):
            if curve_type == "linear":
                return lambda t: t
            elif curve_type == "quadratic":
                return lambda t: t**2
            elif curve_type == "cubic":
                return lambda t: t**3
            else:  # Default to sigmoid.
                return lambda t: 1 / (1 + np.exp(-12 * (t - 0.5)))

        position_func = get_position_function(speed_curve)

        # Calculate the total duration of the combined clip.
        total_duration = clip1.duration + clip2.duration - duration

        # Define a function to calculate blur amount based on transition
        # progress.
        def get_blur_amount(progress):
            # Blur is maximum in the middle of the transition, using a
            # modified sigmoid to peak.
            if progress < 0.5:
                return 10 * (1 / (1 + np.exp(-15 * (progress - 0.25))))
            else:
                return 10 * (1 / (1 + np.exp(15 * (progress - 0.75))))

        # Create a function to make a frame at time t.
        def make_frame(t):
            # Determine which part of the video we're in.
            if t < clip1.duration - duration:
                return clip1.get_frame(t)  # Before transition.
            elif t >= clip1.duration:
                return clip2.get_frame(t - clip1.duration + duration)  # After.
            else:
                # During transition: calculate position, apply blur, blend.
                transition_progress = (t - (clip1.duration - duration)) / duration
                position = position_func(transition_progress)

                # Calculate offsets for the clips.
                offset1 = int(position * clip1.w)
                offset2 = int((1 - position) * clip1.w * -1)

                frame1 = clip1.get_frame(t)
                frame2 = clip2.get_frame(t - clip1.duration + duration)

                canvas = np.zeros_like(frame1)  # Create a blank canvas.

                # Calculate the blur amount based on transition progress.
                blur_amount = get_blur_amount(transition_progress)

                # Apply blur to both frames if significant.
                if blur_amount > 0.5:
                    frame1 = ndimage.gaussian_filter(
                        frame1, sigma=[blur_amount, blur_amount, 0]
                    )
                    frame2 = ndimage.gaussian_filter(
                        frame2, sigma=[blur_amount, blur_amount, 0]
                    )

                # Place the frames on the canvas with offsets.
                # Handle the first clip sliding out.
                if offset1 < clip1.w:
                    visible_width1 = clip1.w - offset1
                    canvas[:, :visible_width1] = frame1[:, offset1:]

                # Handle the second clip sliding in.
                if offset2 < 0:
                    visible_width2 = clip1.w + offset2
                    if visible_width2 > 0:
                        canvas[:, clip1.w - visible_width2 :] = frame2[
                            :, :visible_width2
                        ]
                return canvas

        # Create a new clip with the custom frame-making function.
        final_clip = editor.VideoClip(make_frame, duration=total_duration)

        clip2_audio = editor.AudioFileClip(clip2.filename)
        clip1_audio = editor.AudioFileClip(clip1.filename)
        clip1_audio= clip1_audio.subclip(0, clip1.duration - duration)
        final_clip = final_clip.set_audio(editor.concatenate_audioclips([clip1_audio, clip2_audio]))
        return final_clip

    def slide_warp(
        self,
        clip1,
        clip2,
        duration=1.0,
        speed_curve="sigmoid",
        stretch_intensity=0.3
    ):
        """
        Creates a slide transition between two video clips with a warping
        (stretching) distortion effect.

        The first clip slides out with a stretch, and the second slides in
        with a corresponding stretch.

        Args:
        -----------
        clip1 : VideoClip
            The first clip.
        clip2 : VideoClip
            The second clip.
        duration : float, optional
            Duration of the transition in seconds. Defaults to 1.0.
        speed_curve : str, optional
            The speed curve for the transition. Options: "sigmoid", "linear",
            "quadratic", "cubic". Defaults to "sigmoid".
        stretch_intensity : float, optional
            Controls the amount of stretching distortion (0.0 to 1.0). Defaults
            to 0.3.

        Returns:
        --------
        VideoClip
            A composite video clip with the slide and warp transition.
        """
        # Define speed curves for position calculation.
        def get_position_function(curve_type):
            if curve_type == "linear":
                return lambda t: t
            elif curve_type == "quadratic":
                return lambda t: t**2
            elif curve_type == "cubic":
                return lambda t: t**3
            else:  # Default to sigmoid.
                return lambda t: 1 / (1 + np.exp(-12 * (t - 0.5)))

        position_func = get_position_function(speed_curve)

        # Calculate the total duration of the combined clip.
        total_duration = clip1.duration + clip2.duration - duration

        # Define a function to calculate blur amount based on transition
        # progress.
        def get_blur_amount(progress):
            # Blur is maximum in the middle of the transition.
            if progress < 0.5:
                return 10 * (1 / (1 + np.exp(-15 * (progress - 0.25))))
            else:
                return 10 * (1 / (1 + np.exp(15 * (progress - 0.75))))

        # Create a function to make a frame at time t.
        def make_frame(t):
            # Determine which part of the video we're in.
            if t < clip1.duration - duration:
                return clip1.get_frame(t)
            elif t >= clip1.duration:
                return clip2.get_frame(t - clip1.duration + duration)
            else:
                # During transition: calculate position, apply distortion/blur.
                transition_progress = (t - (clip1.duration - duration)) / duration
                position = position_func(transition_progress)

                # Calculate offsets for the clips.
                offset1 = int(position * clip1.w)
                offset2 = int((1 - position) * clip1.w * -1)

                frame1 = clip1.get_frame(t)
                frame2 = clip2.get_frame(t - clip1.duration + duration)

                canvas = np.zeros_like(frame1)

                # Calculate blur and distortion intensity.
                blur_amount = get_blur_amount(transition_progress)
                distortion_intensity = (
                    get_blur_amount(transition_progress) / 10 * stretch_intensity
                )

                height, width = frame1.shape[:2]

                # Create distortion maps for both clips (stretching).
                # For clip1 (sliding out to right).
                src_points1 = np.float32(
                    [[0, 0], [width, 0], [width, height], [0, height]]
                )
                dst_points1 = np.float32(
                    [
                        [0, 0],
                        [width - width * distortion_intensity, 0],
                        [width - width * distortion_intensity, height],
                        [0, height],
                    ]
                )

                # For clip2 (sliding in from left).
                src_points2 = np.float32(
                    [[0, 0], [width, 0], [width, height], [0, height]]
                )
                dst_points2 = np.float32(
                    [
                        [width * distortion_intensity, 0],
                        [width, 0],
                        [width, height],
                        [width * distortion_intensity, height],
                    ]
                )

                # Apply the perspective transformations using OpenCV.
                transform_matrix1 = cv2.getPerspectiveTransform(
                    src_points1, dst_points1
                )
                transform_matrix2 = cv2.getPerspectiveTransform(
                    src_points2, dst_points2
                )

                frame1 = cv2.warpPerspective(
                    frame1,
                    transform_matrix1,
                    (width, height)
                )
                frame2 = cv2.warpPerspective(
                    frame2,
                    transform_matrix2,
                    (width, height)
                )

                # Apply blur to both frames if significant.
                if blur_amount > 0.5:
                    frame1 = ndimage.gaussian_filter(
                        frame1, sigma=[blur_amount, blur_amount, 0]
                    )
                    frame2 = ndimage.gaussian_filter(
                        frame2, sigma=[blur_amount, blur_amount, 0]
                    )

                # Place the frames on the canvas with offsets.
                if offset1 < clip1.w:
                    visible_width1 = clip1.w - offset1
                    canvas[:, :visible_width1] = frame1[:, offset1:]

                if offset2 < 0:
                    visible_width2 = clip1.w + offset2
                    if visible_width2 > 0:
                        canvas[:, clip1.w - visible_width2 :] = frame2[
                            :, :visible_width2
                        ]
                return canvas

        # Create a new clip with the custom frame-making function.
        final_clip = editor.VideoClip(make_frame, duration=total_duration)

        clip2_audio = editor.AudioFileClip(clip2.filename)
        clip1_audio = editor.AudioFileClip(clip1.filename)
        clip1_audio= clip1_audio.subclip(0, clip1.duration - duration)
        final_clip = final_clip.set_audio(editor.concatenate_audioclips([clip1_audio, clip2_audio]))

        return final_clip


# Create a singleton instance of the TransitionsService for application-wide
# use.
transitions_service = TransitionsService()
=======
        frame1 = cv2.warpPerspective(frame1, transform_matrix1, (width, height))
        frame2 = cv2.warpPerspective(frame2, transform_matrix2, (width, height))

        # Apply blur to both frames if significant.
        if blur_amount > 0.5:
          frame1 = ndimage.gaussian_filter(
              frame1, sigma=[blur_amount, blur_amount, 0]
          )
          frame2 = ndimage.gaussian_filter(
              frame2, sigma=[blur_amount, blur_amount, 0]
          )

        # Place the frames on the canvas with offsets.
        if offset1 < clip1.w:
          visible_width1 = clip1.w - offset1
          canvas[:, :visible_width1] = frame1[:, offset1:]

        if offset2 < 0:
          visible_width2 = clip1.w + offset2
          if visible_width2 > 0:
            canvas[:, clip1.w - visible_width2 :] = frame2[:, :visible_width2]
        return canvas

    # Create a new clip with the custom frame-making function.
    final_clip = editor.VideoClip(make_frame, duration=total_duration)

    return final_clip
>>>>>>> bfd6302c
<|MERGE_RESOLUTION|>--- conflicted
+++ resolved
@@ -46,119 +46,9 @@
     """
     pass
 
-<<<<<<< HEAD
-    def __init__(self):
-        """
-        Initializes the TransitionsService.
-
-        Currently, this constructor does not require any specific
-        initialization arguments.
-        """
-        pass
-
-    def crossfade(self, clip1, clip2, transition_duration, speed_curve="sigmoid"):
-        """
-        Create a crossfade transition between two video clips.
-
-        The first clip fades out while the second clip fades in, with
-        adjustable speed curves.
-
-        Args:
-            clip1 : VideoFileClip
-                The first video clip that will fade out.
-            clip2 : VideoFileClip
-                The second video clip that will fade in.
-            transition_duration : float
-                Duration of the transition in seconds.
-            speed_curve : str, optional
-                The speed curve to use for the transition. Options: 'sigmoid',
-                'linear', 'quadratic', 'cubic'. Default is 'sigmoid'.
-
-        Returns:
-            CompositeVideoClip
-                A new clip with the crossfade transition between the two input
-                clips.
-
-        Raises:
-            ValueError: If an invalid `speed_curve` is provided.
-        """
-        # Validate the speed curve.
-        valid_curves = ["sigmoid", "linear", "quadratic", "cubic"]
-        if speed_curve not in valid_curves:
-            raise ValueError(f"Speed curve must be one of {valid_curves}")
-
-        # Calculate the transition start time and total duration.
-        transition_start = clip1.duration - transition_duration
-        total_duration = clip1.duration + clip2.duration - transition_duration
-
-        # Create a copy of the clips to avoid modifying the originals.
-        clip1 = clip1.copy()
-        clip2 = clip2.copy()
-
-        # Define the speed curve functions for alpha blending.
-        def sigmoid_curve(t):
-            return 1 / (1 + np.exp(-10 * (t - 0.5)))
-
-        def linear_curve(t):
-            return t
-
-        def quadratic_curve(t):
-            return t**2
-
-        def cubic_curve(t):
-            return t**3
-
-        curve_functions = {
-            "sigmoid": sigmoid_curve,
-            "linear": linear_curve,
-            "quadratic": quadratic_curve,
-            "cubic": cubic_curve,
-        }
-
-        curve_func = curve_functions[speed_curve]
-
-        # Set the start time for the second clip to align with the transition.
-        clip2 = clip2.set_start(transition_start)
-
-        # Create a custom clip that blends the two input clips frame by frame.
-        def make_frame(t):
-            if t < transition_start:
-                # Before transition, only first clip is visible.
-                return clip1.get_frame(t)
-            elif t >= clip1.duration:
-                # After transition, only second clip is visible.
-                return clip2.get_frame(t - transition_start)
-            else:
-                # During transition, blend frames based on progress and curve.
-                frame1 = clip1.get_frame(t)
-                frame2 = clip2.get_frame(t - transition_start)
-                progress = (t - transition_start) / transition_duration
-                # Weight for clip1 (fading out)
-                weight = 1.0 - curve_func(progress)
-                return weight * frame1 + (1 - weight) * frame2
-
-        # Create the final composite clip with the custom make_frame function.
-        final_clip = editor.CompositeVideoClip([clip1, clip2], use_bgclip=True)
-        final_clip = final_clip.set_make_frame(make_frame)
-        final_clip = final_clip.set_duration(total_duration)
-        final_clip = final_clip.set_audio(editor.concatenate_audioclips([clip1.audio, clip2.audio]))
-
-        return final_clip
-
-    def wipe(
-        self,
-        clip1,
-        clip2,
-        transition_duration,
-        direction="left-to-right"
-    ):
-        """
-        Creates a wipe transition between two video clips.
-=======
   def crossfade(self, clip1, clip2, transition_duration, speed_curve="sigmoid"):
     """
     Create a crossfade transition between two video clips.
->>>>>>> bfd6302c
 
     The first clip fades out while the second clip fades in, with
     adjustable speed curves.
@@ -170,288 +60,14 @@
             The second video clip that will fade in.
         transition_duration : float
             Duration of the transition in seconds.
-<<<<<<< HEAD
-        direction : str, optional
-            The direction of the wipe. Options: 'left-to-right',
-            'right-to-left', 'top-to-bottom', 'bottom-to-top'.
-            Default is 'left-to-right'.
-
-        Returns:
-        --------
-        CompositeVideoClip
-            A new clip with the wipe transition applied.
-
-        Raises:
-            ValueError: If an invalid `direction` is provided.
-        """
-        # Validate direction parameter.
-        valid_directions = [
-            "left-to-right",
-            "right-to-left",
-            "top-to-bottom",
-            "bottom-to-top",
-        ]
-        if direction not in valid_directions:
-            raise ValueError(f"Direction must be one of {valid_directions}")
-
-        # Ensure both clips have the same size for seamless transition.
-        width, height = clip1.size
-        clip2 = clip2.resize(clip1.size)
-
-        # Calculate durations and transition start time.
-        clip1_duration = clip1.duration
-        clip2_duration = clip2.duration
-        transition_start = clip1_duration - transition_duration
-
-        # Set up the second clip to start at the transition point.
-        clip2 = clip2.set_start(transition_start)
-
-        # Calculate total duration (clip1 + clip2 - transition overlap).
-        total_duration = clip1_duration + clip2_duration - transition_duration
-
-        # Create a custom mask for the first clip's wipe effect.
-        def make_mask_frame(t):
-            """Create a mask frame at time t (t is in seconds)."""
-            if t < transition_start:
-                # Before transition, first clip is fully visible (white mask).
-                return np.ones((height, width), dtype=np.float32)
-            elif t < clip1_duration:
-                # During transition, gradually wipe first clip.
-                progress = (t - transition_start) / transition_duration
-                mask = np.ones((height, width), dtype=np.float32)
-
-                # Adjust mask based on wipe direction.
-                if direction == "left-to-right":
-                    edge_position = int(width * progress)
-                    if edge_position > 0:
-                        mask[:, :edge_position] = 0.0  # Hide left part.
-                elif direction == "right-to-left":
-                    edge_position = int(width * (1 - progress))
-                    if edge_position < width:
-                        mask[:, edge_position:] = 0.0  # Hide right part.
-                elif direction == "top-to-bottom":
-                    edge_position = int(height * progress)
-                    if edge_position > 0:
-                        mask[:edge_position, :] = 0.0  # Hide top part.
-                elif direction == "bottom-to-top":
-                    edge_position = int(height * (1 - progress))
-                    if edge_position < height:
-                        mask[edge_position:, :] = 0.0  # Hide bottom part.
-                return mask
-            else:
-                # After first clip ends, mask is fully transparent (black mask).
-                return np.zeros((height, width), dtype=np.float32)
-
-        # Create a mask clip using the custom `make_mask_frame` function.
-        mask_clip = editor.VideoClip(
-            make_frame=make_mask_frame,
-            duration=total_duration
-        )
-        mask_clip.ismask = True  # Mark it as a mask for MoviePy.
-
-        # Apply the mask to the first clip and extend its duration.
-        clip1_extended = clip1.set_duration(total_duration)
-        clip1_masked = clip1_extended.set_mask(mask_clip)
-
-        # Create the final composite with the second clip as background
-        # and the masked first clip on top.
-        final_clip = editor.CompositeVideoClip(
-            [clip2, clip1_masked],
-            size=clip1.size
-        )
-        final_clip = final_clip.set_duration(total_duration)
-
-        clip2_audio = editor.AudioFileClip(clip2.filename)
-        clip1_audio = editor.AudioFileClip(clip1.filename)
-        clip1_audio= clip1_audio.subclip(0, transition_start)
-        final_clip = final_clip.set_audio(editor.concatenate_audioclips([clip1_audio, clip2_audio]))
-
-        return final_clip
-
-    def zoom(
-        self,
-        clip1,
-        clip2,
-        transition_duration=1.0,
-        motion_blur=0,
-        speed_curve="sigmoid",
-    ):
-        """
-        Create a zoom transition between two video clips.
-
-        The first clip zooms in and fades out, while the second clip zooms
-        out and fades in. Optional motion blur can be applied.
-
-        Args:
-        -----------
-        clip1 : VideoFileClip
-            The first video clip (will zoom in and fade out).
-        clip2 : VideoFileClip
-            The second video clip (will zoom out and fade in).
-        transition_duration : float, optional
-            Duration of the transition in seconds. Defaults to 1.0.
-        motion_blur : int, optional
-            Strength of motion blur effect (0 = no blur, higher values =
-            more blur). Defaults to 0.
-=======
->>>>>>> bfd6302c
         speed_curve : str, optional
             The speed curve to use for the transition. Options: 'sigmoid',
             'linear', 'quadratic', 'cubic'. Default is 'sigmoid'.
 
     Returns:
         CompositeVideoClip
-<<<<<<< HEAD
-            The final video with the transition effect.
-
-        Raises:
-            ValueError: If an invalid `speed_curve` or `motion_blur` is
-                        provided.
-        """
-        # Validate inputs.
-        if speed_curve not in ["sigmoid", "linear", "quadratic", "cubic"]:
-            raise ValueError(
-                "speed_curve must be one of: 'sigmoid', 'linear', "
-                "'quadratic', 'cubic'"
-            )
-        if motion_blur < 0:
-            raise ValueError("motion_blur must be a non-negative value")
-
-        # Define speed curve functions.
-        def get_curve_function(curve_type):
-            if curve_type == "sigmoid":
-                return lambda t: 1 / (1 + np.exp(-10 * (t - 0.5)))
-            elif curve_type == "linear":
-                return lambda t: t
-            elif curve_type == "quadratic":
-                return lambda t: t**2
-            elif curve_type == "cubic":
-                return lambda t: t**3
-
-        curve_func = get_curve_function(speed_curve)
-
-        # Calculate total duration and transition start time.
-        total_duration = clip1.duration + clip2.duration - transition_duration
-        transition_start = clip1.duration - transition_duration
-
-        # Define the zoom-in effect for the first clip.
-        def zoom_in_effect(get_frame, t):
-            # Only apply zoom during the transition period.
-            if t < transition_start:
-                return get_frame(t)
-
-            # Calculate relative position in the transition (0 to 1).
-            rel_pos = (t - transition_start) / transition_duration
-            zoom_factor = 1 + curve_func(rel_pos)
-
-            frame = get_frame(t)
-
-            # Apply motion blur if needed by blending with previous frames.
-            if motion_blur > 0:
-                for i in range(1, motion_blur + 1):
-                    blur_weight = (motion_blur + 1 - i) / (motion_blur * 10)
-                    prev_t = max(0, t - i * 0.01)  # Sample slightly before.
-                    prev_frame = get_frame(prev_t)
-                    frame = frame * (1 - blur_weight) + prev_frame * blur_weight
-
-            h, w = frame.shape[:2]
-            center_x, center_y = w // 2, h // 2
-
-            # Calculate crop dimensions based on zoom factor.
-            new_w = int(w / zoom_factor)
-            new_h = int(h / zoom_factor)
-            new_w = max(new_w, 20)  # Ensure dimensions don't get too small.
-            new_h = max(new_h, 20)
-
-            # Crop from center and resize back to original dimensions.
-            x1 = center_x - new_w // 2
-            y1 = center_y - new_h // 2
-            cropped = frame[y1 : y1 + new_h, x1 : x1 + new_w]
-            result = resize(cropped, (h, w), preserve_range=True).astype(frame.dtype)
-
-            return result
-
-        # Apply zoom-in effect to clip1.
-        clip1_zoomed = clip1.fl(zoom_in_effect)
-
-        # Create fading for clip1 (fade out during transition).
-        def fade_out(t):
-            if t < transition_start:
-                return 1.0
-            rel_pos = (t - transition_start) / transition_duration
-            return 1.0 - curve_func(rel_pos)
-
-        # Create the zoom effect for clip2 (zoom out and fade in).
-        def zoom_out_effect(get_frame, t):
-            # Calculate relative position in the transition (0 to 1).
-            if t < transition_duration:
-                rel_pos = t / transition_duration
-                # Invert curve for zoom out.
-                zoom_factor = 1 + curve_func(1 - rel_pos)
-
-                frame = get_frame(t)
-
-                # Apply motion blur if needed by blending with next frames.
-                if motion_blur > 0:
-                    for i in range(1, motion_blur + 1):
-                        blur_weight = (motion_blur + 1 - i) / (motion_blur * 10)
-                        next_t = min(clip2.duration - 0.001, t + i * 0.01)
-                        next_frame = get_frame(next_t)
-                        frame = frame * (1 - blur_weight) + next_frame * blur_weight
-
-                h, w = frame.shape[:2]
-                center_x, center_y = w // 2, h // 2
-
-                # Calculate crop dimensions based on zoom factor.
-                new_w = int(w / zoom_factor)
-                new_h = int(h / zoom_factor)
-                new_w = max(new_w, 20)
-                new_h = max(new_h, 20)
-
-                # Crop from center and resize back to original dimensions.
-                x1 = center_x - new_w // 2
-                y1 = center_y - new_h // 2
-                cropped = frame[y1 : y1 + new_h, x1 : x1 + new_w]
-                result = resize(cropped, (h, w), preserve_range=True).astype(
-                    frame.dtype
-                )
-                return result
-            return get_frame(t)
-
-        # Adjust second clip's start time and apply zoom-out effect.
-        clip2_adjusted = clip2.set_start(transition_start)
-        clip2_zoomed = clip2_adjusted.fl(zoom_out_effect)
-
-        # Create fading for clip2 (fade in during transition).
-        def fade_in(t):
-            global_t = t + transition_start  # Convert to global time.
-            if global_t < transition_start:
-                return 0.0
-            if global_t > transition_start + transition_duration:
-                return 1.0
-            rel_pos = (global_t - transition_start) / transition_duration
-            return curve_func(rel_pos)
-
-        # Create the final composition by crossfading the zoomed clips.
-        final_clip = editor.CompositeVideoClip(
-            [
-                clip1_zoomed.crossfadein(0).crossfadeout(transition_duration),
-                clip2_zoomed.crossfadein(transition_duration),
-            ],
-            size=clip1.size,
-        )
-        final_clip = final_clip.set_duration(total_duration)
-
-        clip2_audio = editor.AudioFileClip(clip2.filename)
-        clip1_audio = editor.AudioFileClip(clip1.filename)
-        clip1_audio= clip1_audio.subclip(0, transition_start)
-        final_clip = final_clip.set_audio(editor.concatenate_audioclips([clip1_audio, clip2_audio]))
-
-        return final_clip
-=======
             A new clip with the crossfade transition between the two input
             clips.
->>>>>>> bfd6302c
 
     Raises:
         ValueError: If an invalid `speed_curve` is provided.
@@ -511,10 +127,11 @@
         weight = 1.0 - curve_func(progress)
         return weight * frame1 + (1 - weight) * frame2
 
-    # Create the final composite clip with the custom make_frame function.
-    final_clip = editor.CompositeVideoClip([clip1, clip2], use_bgclip=True)
-    final_clip = final_clip.set_make_frame(make_frame)
-    final_clip = final_clip.set_duration(total_duration)
+        # Create the final composite clip with the custom make_frame function.
+        final_clip = editor.CompositeVideoClip([clip1, clip2], use_bgclip=True)
+        final_clip = final_clip.set_make_frame(make_frame)
+        final_clip = final_clip.set_duration(total_duration)
+        final_clip = final_clip.set_audio(editor.concatenate_audioclips([clip1.audio, clip2.audio]))
 
     return final_clip
 
@@ -621,6 +238,11 @@
     )
     final_clip = final_clip.set_duration(total_duration)
 
+    clip2_audio = editor.AudioFileClip(clip2.filename)
+    clip1_audio = editor.AudioFileClip(clip1.filename)
+    clip1_audio= clip1_audio.subclip(0, transition_start)
+    final_clip = final_clip.set_audio(editor.concatenate_audioclips([clip1_audio, clip2_audio]))
+
     return final_clip
 
   def zoom(
@@ -768,74 +390,6 @@
         result = resize(cropped, (h, w), preserve_range=True).astype(
             frame.dtype
         )
-<<<<<<< HEAD
-        final_clip = final_clip.set_duration(total_duration)
-
-        clip2_audio = editor.AudioFileClip(clip2.filename)
-        clip1_audio = editor.AudioFileClip(clip1.filename)
-        clip1_audio= clip1_audio.subclip(0, transition_start)
-        final_clip = final_clip.set_audio(editor.concatenate_audioclips([clip1_audio, clip2_audio]))
-
-        return final_clip
-
-    def dip_to_black(self, clip1, clip2, transition_duration, speed_curve="sigmoid"):
-        """
-        Creates a dip-to-color (black) transition between two video clips.
-
-        The first clip fades out to black, and then the second clip fades in
-        from black.
-
-        Args:
-        -----------
-        clip1 : VideoClip
-            First video clip.
-        clip2 : VideoClip
-            Second video clip.
-        transition_duration : float
-            Duration of the transition in seconds.
-        speed_curve : str, optional
-            Type of speed curve for the transition. Options: "sigmoid",
-            "linear", "quadratic", "cubic". Defaults to "sigmoid".
-
-        Returns:
-        --------
-        VideoClip
-            A new video clip with the transition applied.
-        """
-        # Define the speed curve functions.
-        def get_curve_function(curve_type):
-            if curve_type == "linear":
-                return lambda t: t
-            elif curve_type == "quadratic":
-                return lambda t: t**2
-            elif curve_type == "cubic":
-                return lambda t: t**3
-            else:  # Default to sigmoid.
-                return lambda t: 1 / (1 + np.exp(-10 * (t - 0.5)))
-
-        curve_func = get_curve_function(speed_curve)
-
-        # Half duration for each fade (fade out and fade in).
-        fade_duration = transition_duration / 2
-
-        # Create a fade-out effect for the first clip.
-        clip1_fadeout = clip1.copy()
-        clip1_duration = clip1.duration
-
-        # Create a mask for the fade out.
-        def fade_out_mask(gf, t):
-            # Only apply fade in last part of clip.
-            if t < (clip1_duration - fade_duration):
-                return 1.0  # Fully visible.
-            else:
-                # Map time to [0-1] for the fade portion.
-                relative_t = (t - (clip1_duration - fade_duration)) / fade_duration
-                return 1.0 - curve_func(relative_t)  # Fade to black.
-
-        # Set the fade out mask.
-        clip1_fadeout = clip1_fadeout.set_make_frame(
-            lambda t: clip1.get_frame(t) * fade_out_mask(None, t)
-=======
         return result
       return get_frame(t)
 
@@ -862,6 +416,11 @@
         size=clip1.size,
     )
     final_clip = final_clip.set_duration(total_duration)
+
+    clip2_audio = editor.AudioFileClip(clip2.filename)
+    clip1_audio = editor.AudioFileClip(clip1.filename)
+    clip1_audio= clip1_audio.subclip(0, transition_start)
+    final_clip = final_clip.set_audio(editor.concatenate_audioclips([clip1_audio, clip2_audio]))
 
     return final_clip
 
@@ -927,7 +486,6 @@
       if dt not in ["bulge", "pinch"]:
         raise ValueError(
             "distortion_type elements must be either 'bulge' or 'pinch'"
->>>>>>> bfd6302c
         )
 
     # Define speed curve functions.
@@ -1064,24 +622,6 @@
             frame.dtype
         )
 
-<<<<<<< HEAD
-        clip2_audio = editor.AudioFileClip(clip2.filename)
-        clip1_audio = editor.AudioFileClip(clip1.filename)
-        #clip1_audio= clip1_audio.subclip(0, transition_start)
-        final_clip = final_clip.set_audio(editor.concatenate_audioclips([clip1_audio, clip2_audio]))
-
-        return final_clip
-
-    def concatenate(
-        self,
-        clip1,
-        clip2,
-        trim_end_clip1=None,
-        trim_start_clip2=None
-    ):
-        """
-        Concatenate two video clips with optional trimming.
-=======
         if distortion_factor > 0:
           result = apply_distortion(
               resized, current_distortion, distortion_type[1]
@@ -1105,6 +645,11 @@
         size=clip1.size,
     )
     final_clip = final_clip.set_duration(total_duration)
+
+    clip2_audio = editor.AudioFileClip(clip2.filename)
+    clip1_audio = editor.AudioFileClip(clip1.filename)
+    clip1_audio= clip1_audio.subclip(0, transition_start)
+    final_clip = final_clip.set_audio(editor.concatenate_audioclips([clip1_audio, clip2_audio]))
 
     return final_clip
 
@@ -1134,7 +679,6 @@
     VideoClip
         A new video clip with the transition applied.
     """
->>>>>>> bfd6302c
 
     # Define the speed curve functions.
     def get_curve_function(curve_type):
@@ -1203,6 +747,11 @@
     final_clip = editor.CompositeVideoClip(
         [black_clip, clip1_fadeout, clip2_fadein]
     )
+
+    clip2_audio = editor.AudioFileClip(clip2.filename)
+    clip1_audio = editor.AudioFileClip(clip1.filename)
+    #clip1_audio= clip1_audio.subclip(0, transition_start)
+    final_clip = final_clip.set_audio(editor.concatenate_audioclips([clip1_audio, clip2_audio]))
 
     return final_clip
 
@@ -1237,78 +786,6 @@
                     clip duration.
     """
 
-<<<<<<< HEAD
-        Args:
-        -----------
-        clip1 : VideoFileClip
-            The first video clip.
-        clip2 : VideoFileClip
-            The second video clip.
-        trim_end_clip1 : str, optional
-            Timestamp (HH:MM:SS:MS) to trim from the end of the first clip.
-        trim_start_clip2 : str, optional
-            Timestamp (HH:MM:SS:MS) to trim from the beginning of the second
-            clip.
-
-        Returns:
-        --------
-        VideoFileClip
-            A new clip with the two input clips concatenated.
-
-        Raises:
-            ValueError: If timestamp format is incorrect or trim time exceeds
-                        clip duration.
-        """
-
-        # Helper function to convert timestamp string to seconds.
-        def timestamp_to_seconds(timestamp):
-            if not timestamp:
-                return 0
-
-            # Parse timestamp format HH:MM:SS:MS.
-            parts = timestamp.split(":")
-            if len(parts) != 4:
-                raise ValueError("Timestamp must be in format HH:MM:SS:MS")
-
-            hours = int(parts[0])
-            minutes = int(parts[1])
-            seconds = int(parts[2])
-            milliseconds = int(parts[3])
-
-            return hours * 3600 + minutes * 60 + seconds + milliseconds / 1000
-
-        # Trim the first clip if `trim_end_clip1` is provided.
-        if trim_end_clip1:
-            end_time_seconds = timestamp_to_seconds(trim_end_clip1)
-            if end_time_seconds >= clip1.duration:
-                raise ValueError(
-                    "Trim end time for clip1 exceeds clip duration"
-                )
-            clip1 = clip1.subclip(0, clip1.duration - end_time_seconds)
-
-        # Trim the second clip if `trim_start_clip2` is provided.
-        if trim_start_clip2:
-            start_time_seconds = timestamp_to_seconds(trim_start_clip2)
-            if start_time_seconds >= clip2.duration:
-                raise ValueError(
-                    "Trim start time for clip2 exceeds clip duration"
-                )
-            clip2 = clip2.subclip(start_time_seconds, clip2.duration)
-
-        # Concatenate the (potentially trimmed) clips.
-        final_clip = editor.concatenate_videoclips([clip1, clip2])
-        clip2_audio = editor.AudioFileClip(clip2.filename)
-        clip1_audio = editor.AudioFileClip(clip1.filename)
-        final_clip = final_clip.set_audio(editor.concatenate_audioclips([clip1_audio, clip2_audio]))
-
-        return final_clip
-
-    def add_blur_transition(
-        self,
-        clip,
-        blur_duration,
-        max_blur_strength=1.0,
-=======
     # Helper function to convert timestamp string to seconds.
     def timestamp_to_seconds(timestamp):
       if not timestamp:
@@ -1342,6 +819,9 @@
 
     # Concatenate the (potentially trimmed) clips.
     final_clip = editor.concatenate_videoclips([clip1, clip2])
+    clip2_audio = editor.AudioFileClip(clip2.filename)
+    clip1_audio = editor.AudioFileClip(clip1.filename)
+    final_clip = final_clip.set_audio(editor.concatenate_audioclips([clip1_audio, clip2_audio]))
 
     return final_clip
 
@@ -1474,7 +954,6 @@
         clip1,
         blur_duration=blur_duration_per_clip,
         max_blur_strength=max_blur,
->>>>>>> bfd6302c
         reverse=False,
         position="end",
     )
@@ -1488,18 +967,11 @@
         position="start",
     )
 
-<<<<<<< HEAD
-        # Concatenate the blurred clips.
-        final_clip = editor.concatenate_videoclips(
-            [clip1_blurred, clip2_blurred]
-        )
-        clip2_audio = editor.AudioFileClip(clip2.filename)
-        clip1_audio = editor.AudioFileClip(clip1.filename)
-        final_clip = final_clip.set_audio(editor.concatenate_audioclips([clip1_audio, clip2_audio]))
-=======
     # Concatenate the blurred clips.
     final_clip = editor.concatenate_videoclips([clip1_blurred, clip2_blurred])
->>>>>>> bfd6302c
+    clip2_audio = editor.AudioFileClip(clip2.filename)
+    clip1_audio = editor.AudioFileClip(clip1.filename)
+    final_clip = final_clip.set_audio(editor.concatenate_audioclips([clip1_audio, clip2_audio]))
 
     return final_clip
 
@@ -1590,6 +1062,9 @@
         blurred_frame2,  # second frame with zoom and 50% blur.
         clip2,  # clip2 unchanged.
     ])
+    clip2_audio = editor.AudioFileClip(clip2.filename)
+    clip1_audio = editor.AudioFileClip(clip1.filename)
+    final_clip = final_clip.set_audio(editor.concatenate_audioclips([clip1_audio, clip2_audio]))
 
     return final_clip
 
@@ -1693,6 +1168,10 @@
     # Create a new clip with the custom frame-making function.
     final_clip = editor.VideoClip(make_frame, duration=total_duration)
 
+    clip2_audio = editor.AudioFileClip(clip2.filename)
+    clip1_audio = editor.AudioFileClip(clip1.filename)
+    clip1_audio= clip1_audio.subclip(0, clip1.duration - duration)
+    final_clip = final_clip.set_audio(editor.concatenate_audioclips([clip1_audio, clip2_audio]))
     return final_clip
 
   def slide_warp(
@@ -1815,292 +1294,7 @@
         transform_matrix2 = cv2.getPerspectiveTransform(
             src_points2, dst_points2
         )
-        clip2_audio = editor.AudioFileClip(clip2.filename)
-        clip1_audio = editor.AudioFileClip(clip1.filename)
-        final_clip = final_clip.set_audio(editor.concatenate_audioclips([clip1_audio, clip2_audio]))
-
-<<<<<<< HEAD
-        return final_clip
-
-    def slide(self, clip1, clip2, duration=1.0, speed_curve="sigmoid"):
-        """
-        Creates a smooth slide transition between two video clips.
-
-        The first clip slides out of view while the second clip slides in,
-        with optional blur and a customizable speed curve.
-
-        Args:
-        -----------
-        clip1 : VideoClip
-            The first clip.
-        clip2 : VideoClip
-            The second clip.
-        duration : float, optional
-            Duration of the transition in seconds. Defaults to 1.0.
-        speed_curve : str, optional
-            The speed curve for the transition. Options: "sigmoid", "linear",
-            "quadratic", "cubic". Defaults to "sigmoid".
-
-        Returns:
-        --------
-        VideoClip
-            A composite video clip with the slide transition.
-        """
-        # Define speed curves for position calculation.
-        def get_position_function(curve_type):
-            if curve_type == "linear":
-                return lambda t: t
-            elif curve_type == "quadratic":
-                return lambda t: t**2
-            elif curve_type == "cubic":
-                return lambda t: t**3
-            else:  # Default to sigmoid.
-                return lambda t: 1 / (1 + np.exp(-12 * (t - 0.5)))
-
-        position_func = get_position_function(speed_curve)
-
-        # Calculate the total duration of the combined clip.
-        total_duration = clip1.duration + clip2.duration - duration
-
-        # Define a function to calculate blur amount based on transition
-        # progress.
-        def get_blur_amount(progress):
-            # Blur is maximum in the middle of the transition, using a
-            # modified sigmoid to peak.
-            if progress < 0.5:
-                return 10 * (1 / (1 + np.exp(-15 * (progress - 0.25))))
-            else:
-                return 10 * (1 / (1 + np.exp(15 * (progress - 0.75))))
-
-        # Create a function to make a frame at time t.
-        def make_frame(t):
-            # Determine which part of the video we're in.
-            if t < clip1.duration - duration:
-                return clip1.get_frame(t)  # Before transition.
-            elif t >= clip1.duration:
-                return clip2.get_frame(t - clip1.duration + duration)  # After.
-            else:
-                # During transition: calculate position, apply blur, blend.
-                transition_progress = (t - (clip1.duration - duration)) / duration
-                position = position_func(transition_progress)
-
-                # Calculate offsets for the clips.
-                offset1 = int(position * clip1.w)
-                offset2 = int((1 - position) * clip1.w * -1)
-
-                frame1 = clip1.get_frame(t)
-                frame2 = clip2.get_frame(t - clip1.duration + duration)
-
-                canvas = np.zeros_like(frame1)  # Create a blank canvas.
-
-                # Calculate the blur amount based on transition progress.
-                blur_amount = get_blur_amount(transition_progress)
-
-                # Apply blur to both frames if significant.
-                if blur_amount > 0.5:
-                    frame1 = ndimage.gaussian_filter(
-                        frame1, sigma=[blur_amount, blur_amount, 0]
-                    )
-                    frame2 = ndimage.gaussian_filter(
-                        frame2, sigma=[blur_amount, blur_amount, 0]
-                    )
-
-                # Place the frames on the canvas with offsets.
-                # Handle the first clip sliding out.
-                if offset1 < clip1.w:
-                    visible_width1 = clip1.w - offset1
-                    canvas[:, :visible_width1] = frame1[:, offset1:]
-
-                # Handle the second clip sliding in.
-                if offset2 < 0:
-                    visible_width2 = clip1.w + offset2
-                    if visible_width2 > 0:
-                        canvas[:, clip1.w - visible_width2 :] = frame2[
-                            :, :visible_width2
-                        ]
-                return canvas
-
-        # Create a new clip with the custom frame-making function.
-        final_clip = editor.VideoClip(make_frame, duration=total_duration)
-
-        clip2_audio = editor.AudioFileClip(clip2.filename)
-        clip1_audio = editor.AudioFileClip(clip1.filename)
-        clip1_audio= clip1_audio.subclip(0, clip1.duration - duration)
-        final_clip = final_clip.set_audio(editor.concatenate_audioclips([clip1_audio, clip2_audio]))
-        return final_clip
-
-    def slide_warp(
-        self,
-        clip1,
-        clip2,
-        duration=1.0,
-        speed_curve="sigmoid",
-        stretch_intensity=0.3
-    ):
-        """
-        Creates a slide transition between two video clips with a warping
-        (stretching) distortion effect.
-
-        The first clip slides out with a stretch, and the second slides in
-        with a corresponding stretch.
-
-        Args:
-        -----------
-        clip1 : VideoClip
-            The first clip.
-        clip2 : VideoClip
-            The second clip.
-        duration : float, optional
-            Duration of the transition in seconds. Defaults to 1.0.
-        speed_curve : str, optional
-            The speed curve for the transition. Options: "sigmoid", "linear",
-            "quadratic", "cubic". Defaults to "sigmoid".
-        stretch_intensity : float, optional
-            Controls the amount of stretching distortion (0.0 to 1.0). Defaults
-            to 0.3.
-
-        Returns:
-        --------
-        VideoClip
-            A composite video clip with the slide and warp transition.
-        """
-        # Define speed curves for position calculation.
-        def get_position_function(curve_type):
-            if curve_type == "linear":
-                return lambda t: t
-            elif curve_type == "quadratic":
-                return lambda t: t**2
-            elif curve_type == "cubic":
-                return lambda t: t**3
-            else:  # Default to sigmoid.
-                return lambda t: 1 / (1 + np.exp(-12 * (t - 0.5)))
-
-        position_func = get_position_function(speed_curve)
-
-        # Calculate the total duration of the combined clip.
-        total_duration = clip1.duration + clip2.duration - duration
-
-        # Define a function to calculate blur amount based on transition
-        # progress.
-        def get_blur_amount(progress):
-            # Blur is maximum in the middle of the transition.
-            if progress < 0.5:
-                return 10 * (1 / (1 + np.exp(-15 * (progress - 0.25))))
-            else:
-                return 10 * (1 / (1 + np.exp(15 * (progress - 0.75))))
-
-        # Create a function to make a frame at time t.
-        def make_frame(t):
-            # Determine which part of the video we're in.
-            if t < clip1.duration - duration:
-                return clip1.get_frame(t)
-            elif t >= clip1.duration:
-                return clip2.get_frame(t - clip1.duration + duration)
-            else:
-                # During transition: calculate position, apply distortion/blur.
-                transition_progress = (t - (clip1.duration - duration)) / duration
-                position = position_func(transition_progress)
-
-                # Calculate offsets for the clips.
-                offset1 = int(position * clip1.w)
-                offset2 = int((1 - position) * clip1.w * -1)
-
-                frame1 = clip1.get_frame(t)
-                frame2 = clip2.get_frame(t - clip1.duration + duration)
-
-                canvas = np.zeros_like(frame1)
-
-                # Calculate blur and distortion intensity.
-                blur_amount = get_blur_amount(transition_progress)
-                distortion_intensity = (
-                    get_blur_amount(transition_progress) / 10 * stretch_intensity
-                )
-
-                height, width = frame1.shape[:2]
-
-                # Create distortion maps for both clips (stretching).
-                # For clip1 (sliding out to right).
-                src_points1 = np.float32(
-                    [[0, 0], [width, 0], [width, height], [0, height]]
-                )
-                dst_points1 = np.float32(
-                    [
-                        [0, 0],
-                        [width - width * distortion_intensity, 0],
-                        [width - width * distortion_intensity, height],
-                        [0, height],
-                    ]
-                )
-
-                # For clip2 (sliding in from left).
-                src_points2 = np.float32(
-                    [[0, 0], [width, 0], [width, height], [0, height]]
-                )
-                dst_points2 = np.float32(
-                    [
-                        [width * distortion_intensity, 0],
-                        [width, 0],
-                        [width, height],
-                        [width * distortion_intensity, height],
-                    ]
-                )
-
-                # Apply the perspective transformations using OpenCV.
-                transform_matrix1 = cv2.getPerspectiveTransform(
-                    src_points1, dst_points1
-                )
-                transform_matrix2 = cv2.getPerspectiveTransform(
-                    src_points2, dst_points2
-                )
-
-                frame1 = cv2.warpPerspective(
-                    frame1,
-                    transform_matrix1,
-                    (width, height)
-                )
-                frame2 = cv2.warpPerspective(
-                    frame2,
-                    transform_matrix2,
-                    (width, height)
-                )
-
-                # Apply blur to both frames if significant.
-                if blur_amount > 0.5:
-                    frame1 = ndimage.gaussian_filter(
-                        frame1, sigma=[blur_amount, blur_amount, 0]
-                    )
-                    frame2 = ndimage.gaussian_filter(
-                        frame2, sigma=[blur_amount, blur_amount, 0]
-                    )
-
-                # Place the frames on the canvas with offsets.
-                if offset1 < clip1.w:
-                    visible_width1 = clip1.w - offset1
-                    canvas[:, :visible_width1] = frame1[:, offset1:]
-
-                if offset2 < 0:
-                    visible_width2 = clip1.w + offset2
-                    if visible_width2 > 0:
-                        canvas[:, clip1.w - visible_width2 :] = frame2[
-                            :, :visible_width2
-                        ]
-                return canvas
-
-        # Create a new clip with the custom frame-making function.
-        final_clip = editor.VideoClip(make_frame, duration=total_duration)
-
-        clip2_audio = editor.AudioFileClip(clip2.filename)
-        clip1_audio = editor.AudioFileClip(clip1.filename)
-        clip1_audio= clip1_audio.subclip(0, clip1.duration - duration)
-        final_clip = final_clip.set_audio(editor.concatenate_audioclips([clip1_audio, clip2_audio]))
-
-        return final_clip
-
-
-# Create a singleton instance of the TransitionsService for application-wide
-# use.
-transitions_service = TransitionsService()
-=======
+
         frame1 = cv2.warpPerspective(frame1, transform_matrix1, (width, height))
         frame2 = cv2.warpPerspective(frame2, transform_matrix2, (width, height))
 
@@ -2127,5 +1321,9 @@
     # Create a new clip with the custom frame-making function.
     final_clip = editor.VideoClip(make_frame, duration=total_duration)
 
-    return final_clip
->>>>>>> bfd6302c
+    clip2_audio = editor.AudioFileClip(clip2.filename)
+    clip1_audio = editor.AudioFileClip(clip1.filename)
+    clip1_audio= clip1_audio.subclip(0, clip1.duration - duration)
+    final_clip = final_clip.set_audio(editor.concatenate_audioclips([clip1_audio, clip2_audio]))
+
+    return final_clip